{% extends "base.html" %}

{% block title %}About - CourtListener.com{% endblock %}
{% block search-form %}{% endblock %}
{% block sidebar %}{% endblock %}

{% block content %}
    <div class="col-sm-5">
        <h2 id="the-site">About</h2>

        <p>Started in 2010, CourtListener is a core project of the <a
                href="http://freelawproject.org/">Free Law Project</a>, a
            federally-recognized 501(c)(3) public charity and a
            California non-profit public benefit corporation. Free Law
            Project seeks to provide free access to primary legal materials,
            develop legal research tools, and support academic research on
            legal corpora. CourtListener embodies all of these efforts, as the
            primary free repository of all the court opinions we have
            collected, as the platform on which we deploy legal research tools,
            and as the source of bulk downloads that enable academic
            researchers to study our collection.
        </p>

        <p>We collect legal opinions from court websites and from data
            donations, and are aiming to have the best, most complete data on
            the open Web within the next couple years. We are slowly expanding
            to provide search and awareness tools for as many state courts as
            possible, and we already have tools for all of the Federal Appeals
            Courts. For more details on which jurisdictions we support see our
            <a href="/coverage/">coverage page</a>. If you're able to help us
            acquire more cases, please <a href="/contact/">get in touch</a>.
        </p>


        <h3 id="contribute">You Make CourtListener.</h3>
        <p>CourtListener is a community project and we enthusiastically welcome
            contributions. There are many ways to contribute, which are
            detailed on our <a href="/contribute/">contribute page</a>.

        <p>We are thankful for the hard work of our past contributors:</p>
        <ul>
            <li>Karen Rustad &amp; Rowyn McDonald for creating our citator,
                cross-linker and coverage graphs.</li>
            <li>Bo Jin (Krist) for creating the heart of our relevance
                engine.</li>
            <li>Josh de-Larios Heiman for his pro-bono legal expertise.</li>
            <li>Siddharth Agrawal &amp; Andrew McConachie for their research on
                keyword identification.</li>
            <li>Sarah Tyler for her research into search relevance and user
                interfaces.</li>
            <li>Peter Nguyen for his design work for the jurisdiction
                picker.</li>
            <li>Ben Cassidy, Commetric, Inc., Bo Jin (Krist), Deb Linton,
                Matt Meiske, Andrew McConachie, Taliah B. Mirmalek, David
                Zvenyach for their work on the Juriscraper scraper framework.
            </li>
        </ul>
        <p>We've also had generous support from a handful of organizations
            including (in alphabetical order):
            <a href="http://casetext.com">CaseText</a>,
            <a href="http://www.fastcase.com">FastCase</a>,
            <a href="http://justia">Justia</a>,
            <a href="http://lawboxapps.com/">Lawbox, Inc.</a> and
            <a href="http://resource.org">Resource.org</a>.
        </p>
    </div>

<<<<<<< HEAD

    <div class="span-13 last">
        <h2 id="Team">Team</h2>
        <div class="span-7">
            <img src="{{ STATIC_URL }}jpeg/brian.jpeg" height="270" width="270">
        </div>
        <div class="span-6 last">
            <p>Brian W. Carver is the Co-Founder of the non-profit <a
                    href="http://freelawproject.org">Free Law Project</a>, and
                an Assistant Professor at the <a
                        href="http://ischool.berkeley.edu">University of
                California, Berkeley School of Information</a>. He researches
                and teaches about intellectual property law and cyberlaw and is
                also engaged in efforts to increase the public's access to the
                law.
            </p>
        </div>

        <hr class="space">
        <div class="span-13 last">
            <div class="span-7">
                <img src="{{ STATIC_URL }}jpeg/mike.jpeg" height="270" width="270">
            </div>
            <div class="span-6 last">
                <p>Michael Lissner is the Lead Developer and Co-Founder of the
                    non-profit <a href="http://freelawproject.org">Free Law
                        Project</a>. Before founding the Free Law Project, he
                    spent several years working in the enterprise search and
                    e-discovery fields, building bespoke search systems. He is
                    a graduate of the <a
                            href="http://ischool.berkeley.edu">University of
                        California, Berkeley School of Information</a> and a
                    long-distance walker, crossing both the <a
                            href="http://pcta.org">United States</a> and <a
                            href="http://www.teararoa.org.nz/">New Zealand</a>
                    on foot.
                </p>
=======
    <div class="col-sm-7">
        <h2 id="Team">Team</h2>
        <div class="media">
            <img class="pull-left media-object headshot" src="{{ STATIC_URL }}jpeg/brian.jpeg" height="270" width="270" alt="Photo of Brian W. Carver">
            <div class="media-body">
                <h4 class="media-heading">Brian W. Carver</h4>
                <p>Brian W. Carver is the Co-Founder of the non-profit <a href="http://freelawproject.org">Free Law
                    Project</a>, and an Assistant Professor at the <a href="http://ischool.berkeley.edu">University of
                    California, Berkeley School of Information</a>. He researches and teaches about intellectual property
                    law and cyberlaw and is also engaged in efforts to increase the public's access to the law.</p>
            </div>
        </div>

        <div class="media">
            <img class="pull-left media-object headshot" src="{{ STATIC_URL }}jpeg/mike.jpeg" height="270" width="270" alt="Photo of Michael Lissner">
            <div class="media-body">
                <h4 class="media-heading">Michael Lissner</h4>
                <p>Michael Lissner is the Lead Developer and Co-Founder of the non-profit
                    <a href="http://freelawproject.org">Free Law Project</a>. Before founding the Free Law Project, he
                    spent several years working in the enterprise search and e-discovery fields, building bespoke search
                    systems. He is a graduate of the <a href="http://ischool.berkeley.edu">University of California,
                        Berkeley School of Information</a> and a long-distance walker, crossing both the
                    <a href="http://pcta.org">United States</a> and <a href="http://www.teararoa.org.nz/">New
                        Zealand</a> on foot.</p>
>>>>>>> 277a8379
            </div>
        </div>
    </div>
{% endblock %}<|MERGE_RESOLUTION|>--- conflicted
+++ resolved
@@ -31,7 +31,6 @@
             acquire more cases, please <a href="/contact/">get in touch</a>.
         </p>
 
-
         <h3 id="contribute">You Make CourtListener.</h3>
         <p>CourtListener is a community project and we enthusiastically welcome
             contributions. There are many ways to contribute, which are
@@ -60,36 +59,34 @@
             <a href="http://casetext.com">CaseText</a>,
             <a href="http://www.fastcase.com">FastCase</a>,
             <a href="http://justia">Justia</a>,
-            <a href="http://lawboxapps.com/">Lawbox, Inc.</a> and
+            <a href="http://lawboxapps.com/">Lawbox, Inc.</a>,
+            <a href="https://plainsite.org">PlainSite</a>, and
             <a href="http://resource.org">Resource.org</a>.
         </p>
     </div>
 
-<<<<<<< HEAD
-
-    <div class="span-13 last">
+    <div class="col-sm-7">
         <h2 id="Team">Team</h2>
-        <div class="span-7">
-            <img src="{{ STATIC_URL }}jpeg/brian.jpeg" height="270" width="270">
-        </div>
-        <div class="span-6 last">
-            <p>Brian W. Carver is the Co-Founder of the non-profit <a
-                    href="http://freelawproject.org">Free Law Project</a>, and
-                an Assistant Professor at the <a
-                        href="http://ischool.berkeley.edu">University of
-                California, Berkeley School of Information</a>. He researches
-                and teaches about intellectual property law and cyberlaw and is
-                also engaged in efforts to increase the public's access to the
-                law.
-            </p>
+        <div class="media">
+            <img class="pull-left media-object headshot" src="{{ STATIC_URL }}jpeg/brian.jpeg" height="270" width="270" alt="Photo of Brian W. Carver">
+            <div class="media-body">
+                <h4 class="media-heading">Brian W. Carver</h4>
+                <p>Brian W. Carver is the Co-Founder of the non-profit <a
+                        href="http://freelawproject.org">Free Law Project</a>,
+                    and an Assistant Professor at the <a
+                            href="http://ischool.berkeley.edu">University of
+                        California, Berkeley School of Information</a>. He
+                    researches and teaches about intellectual property law and
+                    cyberlaw and is also engaged in efforts to increase the
+                    public's access to the law.
+                </p>
+            </div>
         </div>
 
-        <hr class="space">
-        <div class="span-13 last">
-            <div class="span-7">
-                <img src="{{ STATIC_URL }}jpeg/mike.jpeg" height="270" width="270">
-            </div>
-            <div class="span-6 last">
+        <div class="media">
+            <img class="pull-left media-object headshot" src="{{ STATIC_URL }}jpeg/mike.jpeg" height="270" width="270" alt="Photo of Michael Lissner">
+            <div class="media-body">
+                <h4 class="media-heading">Michael Lissner</h4>
                 <p>Michael Lissner is the Lead Developer and Co-Founder of the
                     non-profit <a href="http://freelawproject.org">Free Law
                         Project</a>. Before founding the Free Law Project, he
@@ -103,32 +100,6 @@
                             href="http://www.teararoa.org.nz/">New Zealand</a>
                     on foot.
                 </p>
-=======
-    <div class="col-sm-7">
-        <h2 id="Team">Team</h2>
-        <div class="media">
-            <img class="pull-left media-object headshot" src="{{ STATIC_URL }}jpeg/brian.jpeg" height="270" width="270" alt="Photo of Brian W. Carver">
-            <div class="media-body">
-                <h4 class="media-heading">Brian W. Carver</h4>
-                <p>Brian W. Carver is the Co-Founder of the non-profit <a href="http://freelawproject.org">Free Law
-                    Project</a>, and an Assistant Professor at the <a href="http://ischool.berkeley.edu">University of
-                    California, Berkeley School of Information</a>. He researches and teaches about intellectual property
-                    law and cyberlaw and is also engaged in efforts to increase the public's access to the law.</p>
-            </div>
-        </div>
-
-        <div class="media">
-            <img class="pull-left media-object headshot" src="{{ STATIC_URL }}jpeg/mike.jpeg" height="270" width="270" alt="Photo of Michael Lissner">
-            <div class="media-body">
-                <h4 class="media-heading">Michael Lissner</h4>
-                <p>Michael Lissner is the Lead Developer and Co-Founder of the non-profit
-                    <a href="http://freelawproject.org">Free Law Project</a>. Before founding the Free Law Project, he
-                    spent several years working in the enterprise search and e-discovery fields, building bespoke search
-                    systems. He is a graduate of the <a href="http://ischool.berkeley.edu">University of California,
-                        Berkeley School of Information</a> and a long-distance walker, crossing both the
-                    <a href="http://pcta.org">United States</a> and <a href="http://www.teararoa.org.nz/">New
-                        Zealand</a> on foot.</p>
->>>>>>> 277a8379
             </div>
         </div>
     </div>

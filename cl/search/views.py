--- conflicted
+++ resolved
@@ -158,16 +158,10 @@
 
         # A couple special variables for particular search types
         search_form = _clean_form(get_params, cd, courts)
-<<<<<<< HEAD
-        if cd["type"] == SEARCH_TYPES.OPINION:
+        if cd["type"] in [SEARCH_TYPES.OPINION, SEARCH_TYPES.RECAP]:
             query_citation = get_query_citation(cd)
-        elif cd["type"] == SEARCH_TYPES.RECAP:
-=======
-        if cd["type"] in ["o", "r"]:
-            query_citation = get_query_citation(cd)
-
-        if cd["type"] == "r":
->>>>>>> a0bee674
+
+        if cd["type"] == SEARCH_TYPES.RECAP:
             panels = Court.FEDERAL_BANKRUPTCY_PANEL
             courts = courts.filter(
                 pacer_court_id__isnull=False, end_date__isnull=True

import re
from datetime import datetime
from typing import Any, Dict, List, Tuple, TypeVar

import pghistory
import pytz
from celery.canvas import chain
from django.contrib.contenttypes.fields import GenericRelation
from django.core.exceptions import ValidationError
from django.db import models
from django.db.models import Prefetch, Q, QuerySet
from django.template import loader
from django.urls import NoReverseMatch, reverse
from django.utils.encoding import force_str
from django.utils.text import slugify
from eyecite import get_citations

from cl.citations.utils import get_citation_depth_between_clusters
from cl.custom_filters.templatetags.text_filters import best_case_name
from cl.lib import fields
from cl.lib.date_time import midnight_pst
from cl.lib.model_helpers import (
    make_docket_number_core,
    make_recap_path,
    make_upload_path,
)
from cl.lib.models import AbstractDateTimeModel, AbstractPDF, s3_warning_note
from cl.lib.pghistory import AfterUpdateOrDeleteSnapshot
from cl.lib.search_index_utils import (
    InvalidDocumentError,
    normalize_search_dicts,
    null_map,
)
from cl.lib.storage import IncrementingAWSMediaStorage
from cl.lib.string_utils import trunc
from cl.lib.utils import deepgetattr


class PRECEDENTIAL_STATUS:
    PUBLISHED = "Published"
    UNPUBLISHED = "Unpublished"
    ERRATA = "Errata"
    SEPARATE = "Separate"
    IN_CHAMBERS = "In-chambers"
    RELATING_TO = "Relating-to"
    UNKNOWN = "Unknown"

    NAMES = (
        (PUBLISHED, "Precedential"),
        (UNPUBLISHED, "Non-Precedential"),
        (ERRATA, "Errata"),
        (SEPARATE, "Separate Opinion"),
        (IN_CHAMBERS, "In-chambers"),
        (RELATING_TO, "Relating-to orders"),
        (UNKNOWN, "Unknown Status"),
    )


class SOURCES:
    COURT_WEBSITE = "C"
    PUBLIC_RESOURCE = "R"
    COURT_M_RESOURCE = "CR"
    LAWBOX = "L"
    LAWBOX_M_COURT = "LC"
    LAWBOX_M_RESOURCE = "LR"
    LAWBOX_M_COURT_RESOURCE = "LCR"
    MANUAL_INPUT = "M"
    INTERNET_ARCHIVE = "A"
    BRAD_HEATH_ARCHIVE = "H"
    COLUMBIA_ARCHIVE = "Z"
    COLUMBIA_M_COURT = "ZC"
    COLUMBIA_M_LAWBOX_COURT = "ZLC"
    COLUMBIA_M_LAWBOX_RESOURCE = "ZLR"
    COLUMBIA_M_LAWBOX_COURT_RESOURCE = "ZLCR"
    COLUMBIA_M_RESOURCE = "ZR"
    COLUMBIA_M_COURT_RESOURCE = "ZCR"
    COLUMBIA_M_LAWBOX = "ZL"
    HARVARD_CASELAW = "U"
    COURT_M_HARVARD = "CU"
    DIRECT_COURT_INPUT = "D"
    ANON_2020 = "Q"
    ANON_2020_M_HARVARD = "QU"
    COURT_M_HARVARD = "CU"
    COURT_M_RESOURCE_M_HARVARD = "CRU"
    DIRECT_COURT_INPUT_M_HARVARD = "DU"
    LAWBOX_M_HARVARD = "LU"
    LAWBOX_M_COURT_M_HARVARD = "LCU"
    LAWBOX_M_RESOURCE_M_HARVARD = "LRU"
    LAWBOX_M_COURT_RESOURCE_M_HARVARD = "LCRU"
    MANUAL_INPUT_M_HARVARD = "MU"
    PUBLIC_RESOURCE_M_HARVARD = "RU"
    COLUMBIA_ARCHIVE_M_HARVARD = "ZU"
    NAMES = (
        (COURT_WEBSITE, "court website"),
        (PUBLIC_RESOURCE, "public.resource.org"),
        (COURT_M_RESOURCE, "court website merged with resource.org"),
        (LAWBOX, "lawbox"),
        (LAWBOX_M_COURT, "lawbox merged with court"),
        (LAWBOX_M_RESOURCE, "lawbox merged with resource.org"),
        (LAWBOX_M_COURT_RESOURCE, "lawbox merged with court and resource.org"),
        (MANUAL_INPUT, "manual input"),
        (INTERNET_ARCHIVE, "internet archive"),
        (BRAD_HEATH_ARCHIVE, "brad heath archive"),
        (COLUMBIA_ARCHIVE, "columbia archive"),
        (COLUMBIA_M_COURT, "columbia merged with court"),
        (COLUMBIA_M_LAWBOX_COURT, "columbia merged with lawbox and court"),
        (
            COLUMBIA_M_LAWBOX_RESOURCE,
            "columbia merged with lawbox and resource.org",
        ),
        (
            COLUMBIA_M_LAWBOX_COURT_RESOURCE,
            "columbia merged with lawbox, court, and resource.org",
        ),
        (COLUMBIA_M_RESOURCE, "columbia merged with resource.org"),
        (
            COLUMBIA_M_COURT_RESOURCE,
            "columbia merged with court and resource.org",
        ),
        (COLUMBIA_M_LAWBOX, "columbia merged with lawbox"),
        (
            HARVARD_CASELAW,
            "Harvard, Library Innovation Lab Case Law Access Project",
        ),
        (COURT_M_HARVARD, "court website merged with Harvard"),
        (DIRECT_COURT_INPUT, "direct court input"),
        (ANON_2020, "2020 anonymous database"),
        (ANON_2020_M_HARVARD, "2020 anonymous database merged with Harvard"),
        (COURT_M_HARVARD, "court website merged with Harvard"),
        (
            COURT_M_RESOURCE_M_HARVARD,
            "court website merged with public.resource.org and Harvard",
        ),
        (
            DIRECT_COURT_INPUT_M_HARVARD,
            "direct court input merged with Harvard",
        ),
        (LAWBOX_M_HARVARD, "lawbox merged with Harvard"),
        (
            LAWBOX_M_COURT_M_HARVARD,
            "Lawbox merged with court website and Harvard",
        ),
        (
            LAWBOX_M_RESOURCE_M_HARVARD,
            "Lawbox merged with public.resource.org and with Harvard",
        ),
        (MANUAL_INPUT_M_HARVARD, "Manual input merged with Harvard"),
        (PUBLIC_RESOURCE_M_HARVARD, "public.resource.org merged with Harvard"),
        (COLUMBIA_ARCHIVE_M_HARVARD, "columbia archive merged with Harvard"),
    )


@pghistory.track(AfterUpdateOrDeleteSnapshot())
class OriginatingCourtInformation(AbstractDateTimeModel):
    """Lower court metadata to associate with appellate cases.

    For example, if you appeal from a district court to a circuit court, the
    district court information would be in here. You may wonder, "Why do we
    duplicate this information?" Well:

        1. We don't want to update the lower court case based on information
           we learn in the upper court. Say they have a conflict? Which do we
           trust?

        2. We may have the docket from the upper court without ever getting
           docket information for the lower court. If that happens, would we
           create a docket for the lower court using only the info in the
           upper court. That seems bad.

    The other thought you might have is, "Why not just associate this directly
    with the docket object —-- why do we have a 1to1 join between them?" This
    was a difficult data modelling decision. There are a few answers:

        1. Most cases in the RECAP Archive are not appellate cases. For those
           cases, the extra fields for this information would just pollute the
           Docket namespace.

        2. In general, we prefer to have Docket.originating_court_data.field
           than, Docket.ogc_field.
    """

    docket_number = models.TextField(
        help_text="The docket number in the lower court.", blank=True
    )
    assigned_to = models.ForeignKey(
        "people_db.Person",
        help_text="The judge the case was assigned to.",
        related_name="original_court_info",
        on_delete=models.RESTRICT,
        null=True,
        blank=True,
    )
    assigned_to_str = models.TextField(
        help_text="The judge that the case was assigned to, as a string.",
        blank=True,
    )
    ordering_judge = models.ForeignKey(
        "people_db.Person",
        related_name="+",
        help_text="The judge that issued the final order in the case.",
        on_delete=models.RESTRICT,
        null=True,
        blank=True,
    )
    ordering_judge_str = models.TextField(
        help_text=(
            "The judge that issued the final order in the case, as a "
            "string."
        ),
        blank=True,
    )
    court_reporter = models.TextField(
        help_text="The court reporter responsible for the case.", blank=True
    )
    date_disposed = models.DateField(
        help_text="The date the case was disposed at the lower court.",
        blank=True,
        null=True,
    )
    date_filed = models.DateField(
        help_text="The date the case was filed in the lower court.",
        blank=True,
        null=True,
    )
    date_judgment = models.DateField(
        help_text="The date of the order or judgment in the lower court.",
        blank=True,
        null=True,
    )
    date_judgment_eod = models.DateField(
        help_text=(
            "The date the judgment was Entered On the Docket at the "
            "lower court."
        ),
        blank=True,
        null=True,
    )
    date_filed_noa = models.DateField(
        help_text="The date the notice of appeal was filed for the case.",
        blank=True,
        null=True,
    )
    date_received_coa = models.DateField(
        help_text="The date the case was received at the court of appeals.",
        blank=True,
        null=True,
    )

    def get_absolute_url(self) -> str:
        return self.docket.get_absolute_url()

    class Meta:
        verbose_name_plural = "Originating Court Information"


@pghistory.track(AfterUpdateOrDeleteSnapshot(), exclude=["view_count"])
class Docket(AbstractDateTimeModel):
    """A class to sit above OpinionClusters, Audio files, and Docket Entries,
    and link them together.
    """

    # The source values are additive. That is, if you get content from a new
    # source, you can add it to the previous one, and have a combined value.
    # For example, if you start with a RECAP docket (1), then add scraped
    # content (2), you can arrive at a combined docket (3) because 1 + 2 = 3.
    # Put another way, this is a bitmask. We should eventually re-do it as a
    # bitfield using, e.g. https://github.com/disqus/django-bitfield
    DEFAULT = 0
    RECAP = 1
    SCRAPER = 2
    RECAP_AND_SCRAPER = 3
    COLUMBIA = 4
    COLUMBIA_AND_RECAP = 5
    COLUMBIA_AND_SCRAPER = 6
    COLUMBIA_AND_RECAP_AND_SCRAPER = 7
    IDB = 8
    RECAP_AND_IDB = 9
    SCRAPER_AND_IDB = 10
    RECAP_AND_SCRAPER_AND_IDB = 11
    COLUMBIA_AND_IDB = 12
    COLUMBIA_AND_RECAP_AND_IDB = 13
    COLUMBIA_AND_SCRAPER_AND_IDB = 14
    COLUMBIA_AND_RECAP_AND_SCRAPER_AND_IDB = 15
    HARVARD = 16
    HARVARD_AND_RECAP = 17
    SCRAPER_AND_HARVARD = 18
    HARVARD_AND_COLUMBIA = 20
    DIRECT_INPUT = 32
    DIRECT_INPUT_AND_HARVARD = 48
    ANON_2020 = 64
    ANON_2020_AND_SCRAPER = 66
    ANON_2020_AND_HARVARD = 80
    ANON_2020_AND_SCRAPER_AND_HARVARD = 82
    SOURCE_CHOICES = (
        (DEFAULT, "Default"),
        (RECAP, "RECAP"),
        (SCRAPER, "Scraper"),
        (RECAP_AND_SCRAPER, "RECAP and Scraper"),
        (COLUMBIA, "Columbia"),
        (COLUMBIA_AND_SCRAPER, "Columbia and Scraper"),
        (COLUMBIA_AND_RECAP, "Columbia and RECAP"),
        (COLUMBIA_AND_RECAP_AND_SCRAPER, "Columbia, RECAP, and Scraper"),
        (IDB, "Integrated Database"),
        (RECAP_AND_IDB, "RECAP and IDB"),
        (SCRAPER_AND_IDB, "Scraper and IDB"),
        (RECAP_AND_SCRAPER_AND_IDB, "RECAP, Scraper, and IDB"),
        (COLUMBIA_AND_IDB, "Columbia and IDB"),
        (COLUMBIA_AND_RECAP_AND_IDB, "Columbia, RECAP, and IDB"),
        (COLUMBIA_AND_SCRAPER_AND_IDB, "Columbia, Scraper, and IDB"),
        (
            COLUMBIA_AND_RECAP_AND_SCRAPER_AND_IDB,
            "Columbia, RECAP, Scraper, and IDB",
        ),
        (HARVARD, "Harvard"),
        (HARVARD_AND_RECAP, "Harvard and RECAP"),
        (SCRAPER_AND_HARVARD, "Scraper and Harvard"),
        (HARVARD_AND_COLUMBIA, "Harvard and Columbia"),
        (DIRECT_INPUT, "Direct court input"),
        (DIRECT_INPUT_AND_HARVARD, "Direct court input and Harvard"),
        (ANON_2020, "2020 anonymous database"),
        (ANON_2020_AND_SCRAPER, "2020 anonymous database and Scraper"),
        (ANON_2020_AND_HARVARD, "2020 anonymous database and Harvard"),
        (
            ANON_2020_AND_SCRAPER_AND_HARVARD,
            "2020 anonymous database, Scraper, and Harvard",
        ),
    )
    RECAP_SOURCES = [
        RECAP,
        RECAP_AND_SCRAPER,
        COLUMBIA_AND_RECAP,
        COLUMBIA_AND_RECAP_AND_SCRAPER,
        RECAP_AND_IDB,
        RECAP_AND_SCRAPER_AND_IDB,
        COLUMBIA_AND_RECAP_AND_IDB,
        COLUMBIA_AND_RECAP_AND_SCRAPER_AND_IDB,
    ]
    IDB_SOURCES = [
        IDB,
        RECAP_AND_IDB,
        SCRAPER_AND_IDB,
        RECAP_AND_SCRAPER_AND_IDB,
        COLUMBIA_AND_IDB,
        COLUMBIA_AND_RECAP_AND_IDB,
        COLUMBIA_AND_SCRAPER_AND_IDB,
        COLUMBIA_AND_RECAP_AND_SCRAPER_AND_IDB,
    ]

    source = models.SmallIntegerField(
        help_text="contains the source of the Docket.", choices=SOURCE_CHOICES
    )
    court = models.ForeignKey(
        "Court",
        help_text="The court where the docket was filed",
        on_delete=models.RESTRICT,
        db_index=True,
        related_name="dockets",
    )
    appeal_from = models.ForeignKey(
        "Court",
        help_text=(
            "In appellate cases, this is the lower court or "
            "administrative body where this case was originally heard. "
            "This field is frequently blank due to it not being "
            "populated historically or due to our inability to "
            "normalize the value in appeal_from_str."
        ),
        related_name="+",
        on_delete=models.RESTRICT,
        blank=True,
        null=True,
    )
    appeal_from_str = models.TextField(
        help_text=(
            "In appellate cases, this is the lower court or "
            "administrative body where this case was originally heard. "
            "This field is frequently blank due to it not being "
            "populated historically. This field may have values when "
            "the appeal_from field does not. That can happen if we are "
            "unable to normalize the value in this field."
        ),
        blank=True,
    )
    originating_court_information = models.OneToOneField(
        OriginatingCourtInformation,
        help_text="Lower court information for appellate dockets",
        related_name="docket",
        on_delete=models.SET_NULL,
        blank=True,
        null=True,
    )
    idb_data = models.OneToOneField(
        "recap.FjcIntegratedDatabase",
        help_text=(
            "Data from the FJC Integrated Database associated with this "
            "case."
        ),
        related_name="docket",
        on_delete=models.SET_NULL,
        blank=True,
        null=True,
    )
    tags = models.ManyToManyField(
        "search.Tag",
        help_text="The tags associated with the docket.",
        related_name="dockets",
        blank=True,
    )
    html_documents = GenericRelation(
        "recap.PacerHtmlFiles",
        help_text="Original HTML files collected from PACER.",
        related_query_name="dockets",
        null=True,
        blank=True,
    )
    assigned_to = models.ForeignKey(
        "people_db.Person",
        related_name="assigning",
        help_text="The judge the case was assigned to.",
        on_delete=models.RESTRICT,
        null=True,
        blank=True,
    )
    assigned_to_str = models.TextField(
        help_text="The judge that the case was assigned to, as a string.",
        blank=True,
    )
    referred_to = models.ForeignKey(
        "people_db.Person",
        related_name="referring",
        help_text="The judge to whom the 'assigned_to' judge is delegated.",
        on_delete=models.RESTRICT,
        null=True,
        blank=True,
    )
    referred_to_str = models.TextField(
        help_text="The judge that the case was referred to, as a string.",
        blank=True,
    )
    panel = models.ManyToManyField(
        "people_db.Person",
        help_text=(
            "The empaneled judges for the case. Currently an unused "
            "field but planned to be used in conjunction with the "
            "panel_str field."
        ),
        related_name="empanelled_dockets",
        blank=True,
    )
    panel_str = models.TextField(
        help_text=(
            "The initials of the judges on the panel that heard this "
            "case. This field is similar to the 'judges' field on "
            "the cluster, but contains initials instead of full judge "
            "names, and applies to the case on the whole instead of "
            "only to a specific decision."
        ),
        blank=True,
    )
    parties = models.ManyToManyField(
        "people_db.Party",
        help_text="The parties involved in the docket",
        related_name="dockets",
        through="people_db.PartyType",
        blank=True,
    )
    date_last_index = models.DateTimeField(
        help_text="The last moment that the item was indexed in Solr.",
        null=True,
        blank=True,
    )
    date_cert_granted = models.DateField(
        help_text="date cert was granted for this case, if applicable",
        blank=True,
        null=True,
    )
    date_cert_denied = models.DateField(
        help_text="the date cert was denied for this case, if applicable",
        blank=True,
        null=True,
    )
    date_argued = models.DateField(
        help_text="the date the case was argued",
        blank=True,
        null=True,
    )
    date_reargued = models.DateField(
        help_text="the date the case was reargued",
        blank=True,
        null=True,
    )
    date_reargument_denied = models.DateField(
        help_text="the date the reargument was denied",
        blank=True,
        null=True,
    )
    date_filed = models.DateField(
        help_text="The date the case was filed.", blank=True, null=True
    )
    date_terminated = models.DateField(
        help_text="The date the case was terminated.", blank=True, null=True
    )
    date_last_filing = models.DateField(
        help_text=(
            "The date the case was last updated in the docket, as shown "
            "in PACER's Docket History report or iquery page."
        ),
        blank=True,
        null=True,
    )
    case_name_short = models.TextField(
        help_text="The abridged name of the case, often a single word, e.g. "
        "'Marsh'",
        blank=True,
    )
    case_name = models.TextField(
        help_text="The standard name of the case", blank=True
    )
    case_name_full = models.TextField(
        help_text="The full name of the case", blank=True
    )
    slug = models.SlugField(
        help_text="URL that the document should map to (the slug)",
        max_length=75,
        db_index=False,
        blank=True,
    )
    docket_number = models.TextField(  # nosemgrep
        help_text="The docket numbers of a case, can be consolidated and "
        "quite long. In some instances they are too long to be "
        "indexed by postgres and we store the full docket in "
        "the correction field on the Opinion Cluster.",
        blank=True,
        null=True,
        db_index=True,
    )
    docket_number_core = models.CharField(
        help_text=(
            "For federal district court dockets, this is the most "
            "distilled docket number available. In this field, the "
            "docket number is stripped down to only the year and serial "
            "digits, eliminating the office at the beginning, letters "
            "in the middle, and the judge at the end. Thus, a docket "
            "number like 2:07-cv-34911-MJL becomes simply 0734911. This "
            "is the format that is provided by the IDB and is useful "
            "for de-duplication types of activities which otherwise get "
            "messy. We use a char field here to preserve leading zeros."
        ),
        # PACER doesn't do consolidated case numbers, so this can be small.
        max_length=20,
        blank=True,
        db_index=True,
    )
    # Nullable for unique constraint requirements.
    pacer_case_id = fields.CharNullField(
        help_text="The cased ID provided by PACER.",
        max_length=100,
        blank=True,
        null=True,
        db_index=True,
    )
    cause = models.CharField(
        help_text="The cause for the case.",
        max_length=2000,  # Was 200, 500, 1000
        blank=True,
    )
    nature_of_suit = models.CharField(
        help_text="The nature of suit code from PACER.",
        max_length=1000,  # Was 100, 500
        blank=True,
    )
    jury_demand = models.CharField(
        help_text="The compensation demand.", max_length=500, blank=True
    )
    jurisdiction_type = models.CharField(
        help_text=(
            "Stands for jurisdiction in RECAP XML docket. For example, "
            "'Diversity', 'U.S. Government Defendant'."
        ),
        max_length=100,
        blank=True,
    )
    appellate_fee_status = models.TextField(
        help_text=(
            "The status of the fee in the appellate court. Can be used "
            "as a hint as to whether the government is the appellant "
            "(in which case the fee is waived)."
        ),
        blank=True,
    )
    appellate_case_type_information = models.TextField(
        help_text=(
            "Information about a case from the appellate docket in "
            "PACER. For example, 'civil, private, bankruptcy'."
        ),
        blank=True,
    )
    mdl_status = models.CharField(
        help_text="The MDL status of a case before the Judicial Panel for "
        "Multidistrict Litigation",
        max_length=100,
        blank=True,
    )
    filepath_local = models.FileField(
        help_text=f"Path to RECAP's Docket XML page as provided by the "
        f"original RECAP architecture. These fields are for backup purposes "
        f"only. {s3_warning_note}",
        upload_to=make_recap_path,
        storage=IncrementingAWSMediaStorage(),
        max_length=1000,
        blank=True,
    )
    filepath_ia = models.CharField(
        help_text="Path to the Docket XML page in The Internet Archive",
        max_length=1000,
        blank=True,
    )
    filepath_ia_json = models.CharField(
        help_text="Path to the docket JSON page in the Internet Archive",
        max_length=1000,
        blank=True,
    )
    ia_upload_failure_count = models.SmallIntegerField(
        help_text="Number of times the upload to the Internet Archive failed.",
        null=True,
        blank=True,
    )
    ia_needs_upload = models.BooleanField(
        help_text=(
            "Does this item need to be uploaded to the Internet "
            "Archive? I.e., has it changed? This field is important "
            "because it keeps track of the status of all the related "
            "objects to the docket. For example, if a related docket "
            "entry changes, we need to upload the item to IA, but we "
            "can't easily check that."
        ),
        blank=True,
        null=True,
    )
    ia_date_first_change = models.DateTimeField(
        help_text=(
            "The moment when this item first changed and was marked as "
            "needing an upload. Used for determining when to upload an "
            "item."
        ),
        null=True,
        blank=True,
    )
    view_count = models.IntegerField(
        help_text="The number of times the docket has been seen.", default=0
    )
    date_blocked = models.DateField(
        help_text=(
            "The date that this opinion was blocked from indexing by "
            "search engines"
        ),
        blank=True,
        null=True,
        db_index=True,
    )
    blocked = models.BooleanField(
        help_text=(
            "Whether a document should be blocked from indexing by "
            "search engines"
        ),
        default=False,
    )

    class Meta:
        unique_together = ("docket_number", "pacer_case_id", "court")
        indexes = [
            models.Index(fields=["court_id", "id"]),
            models.Index(
                fields=["court_id", "docket_number_core", "pacer_case_id"],
                name="district_court_docket_lookup_idx",
            ),
        ]

    def __str__(self) -> str:
        if self.case_name:
            return force_str(f"{self.pk}: {self.case_name}")
        else:
            return f"{self.pk}"

    def save(self, update_fields=None, *args, **kwargs):
        self.slug = slugify(trunc(best_case_name(self), 75))
        if self.docket_number and not self.docket_number_core:
            self.docket_number_core = make_docket_number_core(
                self.docket_number
            )

        if self.source in self.RECAP_SOURCES:
            for field in ["pacer_case_id", "docket_number"]:
                if (
                    field == "pacer_case_id"
                    and getattr(self, "court", None)
                    and self.court.jurisdiction == Court.FEDERAL_APPELLATE
                ):
                    continue
                if not getattr(self, field, None):
                    raise ValidationError(
                        f"'{field}' cannot be Null or empty in RECAP dockets."
                    )

        if update_fields is not None:
            update_fields = {"slug", "docket_number_core"}.union(update_fields)

        super(Docket, self).save(update_fields=update_fields, *args, **kwargs)

    def get_absolute_url(self) -> str:
        return reverse("view_docket", args=[self.pk, self.slug])

    def add_recap_source(self):
        if self.source == self.DEFAULT:
            self.source = self.RECAP_AND_SCRAPER
        elif self.source in [
            self.SCRAPER,
            self.COLUMBIA,
            self.COLUMBIA_AND_SCRAPER,
            self.IDB,
            self.SCRAPER_AND_IDB,
            self.COLUMBIA_AND_IDB,
            self.COLUMBIA_AND_SCRAPER_AND_IDB,
            self.HARVARD,
        ]:
            # Simply add the RECAP value to the other value.
            self.source = self.source + self.RECAP

    def add_idb_source(self):
        if self.source == self.DEFAULT:
            self.source = self.IDB
        elif self.source in [
            self.RECAP,
            self.SCRAPER,
            self.RECAP_AND_SCRAPER,
            self.COLUMBIA,
            self.COLUMBIA_AND_RECAP,
            self.COLUMBIA_AND_SCRAPER,
            self.COLUMBIA_AND_RECAP_AND_SCRAPER,
        ]:
            self.source = self.source + self.IDB

    def add_anon_2020_source(self) -> None:
        if self.source not in [
            self.ANON_2020,
            self.ANON_2020_AND_HARVARD,
            self.ANON_2020_AND_SCRAPER,
            self.ANON_2020_AND_SCRAPER_AND_HARVARD,
        ]:
            self.source = self.source + self.ANON_2020

    @property
    def pacer_court_id(self):
        if hasattr(self, "_pacer_court_id"):
            return self._pacer_court_id

        from cl.lib.pacer import map_cl_to_pacer_id

        pacer_court_id = map_cl_to_pacer_id(self.court.pk)
        self._pacer_court_id = pacer_court_id
        return pacer_court_id

    def pacer_district_url(self, path):
        if not self.pacer_case_id or (
            self.court.jurisdiction == Court.FEDERAL_APPELLATE
        ):
            return None
        return "https://ecf.%s.uscourts.gov/cgi-bin/%s?%s" % (
            self.pacer_court_id,
            path,
            self.pacer_case_id,
        )

    def pacer_appellate_url_with_caseId(self, path):
        return (
            f"https://ecf.{self.pacer_court_id}.uscourts.gov"
            f"{path}"
            f"servlet=CaseSummary.jsp&"
            f"caseId={self.pacer_case_id}&"
            f"incOrigDkt=Y&"
            f"incDktEntries=Y"
        )

    def pacer_appellate_url_with_caseNum(self, path):
        return (
            f"https://ecf.{self.pacer_court_id}.uscourts.gov"
            f"{path}"
            f"servlet=CaseSummary.jsp&"
            f"caseNum={self.docket_number}&"
            f"incOrigDkt=Y&"
            f"incDktEntries=Y"
        )

    @property
    def pacer_docket_url(self):
        if self.court.jurisdiction == Court.FEDERAL_APPELLATE:
            if self.court.pk in ["ca5", "ca7", "ca11"]:
                path = "/cmecf/servlet/TransportRoom?"
            else:
                path = "/n/beam/servlet/TransportRoom?"

            if not self.pacer_case_id:
                return self.pacer_appellate_url_with_caseNum(path)
            else:
                return self.pacer_appellate_url_with_caseId(path)
        else:
            return self.pacer_district_url("DktRpt.pl")

    @property
    def pacer_alias_url(self):
        return self.pacer_district_url("qryAlias.pl")

    @property
    def pacer_associated_cases_url(self):
        return self.pacer_district_url("qryAscCases.pl")

    @property
    def pacer_attorney_url(self):
        return self.pacer_district_url("qryAttorneys.pl")

    @property
    def pacer_case_file_location_url(self):
        return self.pacer_district_url("QryRMSLocation.pl")

    @property
    def pacer_summary_url(self):
        return self.pacer_district_url("qrySummary.pl")

    @property
    def pacer_deadlines_and_hearings_url(self):
        return self.pacer_district_url("SchedQry.pl")

    @property
    def pacer_filers_url(self):
        return self.pacer_district_url("FilerQry.pl")

    @property
    def pacer_history_and_documents_url(self):
        return self.pacer_district_url("HistDocQry.pl")

    @property
    def pacer_party_url(self):
        return self.pacer_district_url("qryParties.pl")

    @property
    def pacer_related_transactions_url(self):
        return self.pacer_district_url("RelTransactQry.pl")

    @property
    def pacer_status_url(self):
        return self.pacer_district_url("StatusQry.pl")

    @property
    def pacer_view_doc_url(self):
        return self.pacer_district_url("qryDocument.pl")

    @property
    def prefetched_parties(self):
        """Prefetch the attorneys and firms associated with a docket and put
        those values into the `attys_in_docket` and `firms_in_docket`
        attributes.

        :return: A parties queryset with the correct values prefetched.
        """
        from cl.people_db.models import Attorney, AttorneyOrganization

        return self.parties.prefetch_related(
            Prefetch(
                "attorneys",
                queryset=Attorney.objects.filter(roles__docket=self)
                .distinct()
                .only("pk", "name"),
                to_attr="attys_in_docket",
            ),
            Prefetch(
                "attys_in_docket__organizations",
                queryset=AttorneyOrganization.objects.filter(
                    attorney_organization_associations__docket=self
                )
                .distinct()
                .only("pk", "name"),
                to_attr="firms_in_docket",
            ),
        )

    def as_search_list(self):
        """Create list of search dicts from a single docket. This should be
        faster than creating a search dict per document on the docket.
        """
        search_list = []

        # Docket
        out = {
            "docketNumber": self.docket_number,
            "caseName": best_case_name(self),
            "suitNature": self.nature_of_suit,
            "cause": self.cause,
            "juryDemand": self.jury_demand,
            "jurisdictionType": self.jurisdiction_type,
        }
        if self.date_argued is not None:
            out["dateArgued"] = midnight_pst(self.date_argued)
        if self.date_filed is not None:
            out["dateFiled"] = midnight_pst(self.date_filed)
        if self.date_terminated is not None:
            out["dateTerminated"] = midnight_pst(self.date_terminated)
        try:
            out["docket_absolute_url"] = self.get_absolute_url()
        except NoReverseMatch:
            raise InvalidDocumentError(
                f"Unable to save to index due to missing absolute_url: {self.pk}"
            )

        # Judges
        if self.assigned_to is not None:
            out["assignedTo"] = self.assigned_to.name_full
        elif self.assigned_to_str:
            out["assignedTo"] = self.assigned_to_str
        if self.referred_to is not None:
            out["referredTo"] = self.referred_to.name_full
        elif self.referred_to_str:
            out["referredTo"] = self.referred_to_str

        # Court
        out.update(
            {
                "court": self.court.full_name,
                "court_exact": self.court_id,  # For faceting
                "court_citation_string": self.court.citation_string,
            }
        )

        # Parties, attorneys, firms
        out.update(
            {
                "party_id": set(),
                "party": set(),
                "attorney_id": set(),
                "attorney": set(),
                "firm_id": set(),
                "firm": set(),
            }
        )
        for p in self.prefetched_parties:
            out["party_id"].add(p.pk)
            out["party"].add(p.name)
            for a in p.attys_in_docket:
                out["attorney_id"].add(a.pk)
                out["attorney"].add(a.name)
                for f in a.firms_in_docket:
                    out["firm_id"].add(f.pk)
                    out["firm"].add(f.name)

        # Do RECAPDocument and Docket Entries in a nested loop
        for de in self.docket_entries.all().iterator():
            # Docket Entry
            de_out = {
                "description": de.description,
            }
            if de.entry_number is not None:
                de_out["entry_number"] = de.entry_number
            if de.date_filed is not None:
                de_out["entry_date_filed"] = midnight_pst(de.date_filed)
            rds = de.recap_documents.all()

            if len(rds) == 0:
                # Minute entry or other entry that lacks docs.
                # For now, we punt.
                # https://github.com/freelawproject/courtlistener/issues/784
                continue

            for rd in rds:
                # IDs
                rd_out = {
                    "id": rd.pk,
                    "docket_entry_id": de.pk,
                    "docket_id": self.pk,
                    "court_id": self.court.pk,
                    "assigned_to_id": getattr(self.assigned_to, "pk", None),
                    "referred_to_id": getattr(self.referred_to, "pk", None),
                }

                # RECAPDocument
                rd_out.update(
                    {
                        "short_description": rd.description,
                        "document_type": rd.get_document_type_display(),
                        "document_number": rd.document_number or None,
                        "attachment_number": rd.attachment_number,
                        "is_available": rd.is_available,
                        "page_count": rd.page_count,
                    }
                )
                if rd.filepath_local:
                    rd_out["filepath_local"] = rd.filepath_local.name
                try:
                    rd_out["absolute_url"] = rd.get_absolute_url()
                except NoReverseMatch:
                    raise InvalidDocumentError(
                        "Unable to save to index due to missing absolute_url: "
                        "%s" % self.pk
                    )

                text_template = loader.get_template("indexes/dockets_text.txt")
                rd_out["text"] = text_template.render({"item": rd}).translate(
                    null_map
                )

                # Ensure that loops to bleed into each other
                out_copy = out.copy()
                out_copy.update(rd_out)
                out_copy.update(de_out)

                search_list.append(normalize_search_dicts(out_copy))

        return search_list

    def reprocess_recap_content(self, do_original_xml: bool = False) -> None:
        """Go over any associated RECAP files and reprocess them.

        Start with the XML, then do them in the order they were received since
        that should correspond to the history of the docket itself.

        :param do_original_xml: Whether to do the original XML file as received
        from Internet Archive.
        """
        if self.source not in self.RECAP_SOURCES:
            return

        from cl.lib.pacer import process_docket_data

        # Start with the XML if we've got it.
        if do_original_xml and self.filepath_local:
            from cl.recap.models import UPLOAD_TYPE

            process_docket_data(self, UPLOAD_TYPE.IA_XML_FILE)

        # Then layer the uploads on top of that.
        for html in self.html_documents.order_by("date_created"):
            process_docket_data(
                self, html.upload_type, filepath=html.filepath.path
            )


@pghistory.track(AfterUpdateOrDeleteSnapshot(), obj_field=None)
class DocketTags(Docket.tags.through):
    """A model class to track docket tags m2m relation"""

    class Meta:
        proxy = True


@pghistory.track(AfterUpdateOrDeleteSnapshot(), obj_field=None)
class DocketPanel(Docket.panel.through):
    """A model class to track docket panel m2m relation"""

    class Meta:
        proxy = True


@pghistory.track(AfterUpdateOrDeleteSnapshot())
class DocketEntry(AbstractDateTimeModel):
    docket = models.ForeignKey(
        Docket,
        help_text=(
            "Foreign key as a relation to the corresponding Docket "
            "object. Specifies which docket the docket entry "
            "belongs to."
        ),
        related_name="docket_entries",
        on_delete=models.CASCADE,
    )
    tags = models.ManyToManyField(
        "search.Tag",
        help_text="The tags associated with the docket entry.",
        related_name="docket_entries",
        blank=True,
    )
    html_documents = GenericRelation(
        "recap.PacerHtmlFiles",
        help_text="HTML attachment files collected from PACER.",
        related_query_name="docket_entries",
        null=True,
        blank=True,
    )
    date_filed = models.DateField(
        help_text=(
            "The created date of the Docket Entry according to the "
            "court timezone."
        ),
        null=True,
        blank=True,
    )
    time_filed = models.TimeField(
        help_text=(
            "The created time of the Docket Entry according to the court "
            "timezone, null if no time data is available."
        ),
        null=True,
        blank=True,
    )
    entry_number = models.BigIntegerField(
        help_text=(
            "# on the PACER docket page. For appellate cases, this may "
            "be the internal PACER ID for the document, when an entry "
            "ID is otherwise unavailable."
        ),
        null=True,
        blank=True,
    )
    recap_sequence_number = models.CharField(
        help_text=(
            "A field used for ordering the docket entries on a docket. "
            'You might wonder, "Why not use the docket entry '
            "numbers?\" That's a reasonable question, and prior to late "
            "2018, this was the method we used. However, dockets often "
            'have "unnumbered" docket entries, and so knowing where '
            "to put those was only possible if you had another "
            "sequencing field, since they lacked an entry number. This "
            "field is populated by a combination of the date for the "
            "entry and a sequence number indicating the order that the "
            "unnumbered entries occur."
        ),
        max_length=50,
        blank=True,
    )
    pacer_sequence_number = models.IntegerField(
        help_text=(
            "The de_seqno value pulled out of dockets, RSS feeds, and "
            "sundry other pages in PACER. The place to find this is "
            "currently in the onclick attribute of the links in PACER. "
            "Because we do not have this value for all items in the DB, "
            "we do not use this value for anything. Still, we collect "
            "it for good measure."
        ),
        null=True,
        blank=True,
    )
    description = models.TextField(
        help_text=(
            "The text content of the docket entry that appears in the "
            "PACER docket page."
        ),
        blank=True,
    )

    class Meta:
        verbose_name_plural = "Docket Entries"
        indexes = [
            models.Index(fields=["recap_sequence_number", "entry_number"])
        ]
        ordering = ("recap_sequence_number", "entry_number")
        permissions = (("has_recap_api_access", "Can work with RECAP API"),)

    def __str__(self) -> str:
        return f"{self.pk} ---> {trunc(self.description, 50, ellipsis='...')}"

    @property
    def datetime_filed(self) -> datetime | None:
        if self.time_filed:
            from cl.recap.constants import COURT_TIMEZONES

            local_timezone = pytz.timezone(
                COURT_TIMEZONES.get(self.docket.court.id, "US/Eastern")
            )
            return local_timezone.localize(
                datetime.combine(self.date_filed, self.time_filed)
            )
        return None


@pghistory.track(AfterUpdateOrDeleteSnapshot(), obj_field=None)
class DocketEntryTags(DocketEntry.tags.through):
    """A model class to track docket entry tags m2m relation"""

    class Meta:
        proxy = True


class AbstractPacerDocument(models.Model):
    date_upload = models.DateTimeField(
        help_text=(
            "upload_date in RECAP. The date the file was uploaded to "
            "RECAP. This information is provided by RECAP."
        ),
        blank=True,
        null=True,
    )
    document_number = models.CharField(
        help_text=(
            "If the file is a document, the number is the "
            "document_number in RECAP docket."
        ),
        max_length=32,
        db_index=True,
        blank=True,  # To support unnumbered minute entries
    )
    attachment_number = models.SmallIntegerField(
        help_text=(
            "If the file is an attachment, the number is the attachment "
            "number in RECAP docket."
        ),
        blank=True,
        null=True,
    )
    pacer_doc_id = models.CharField(
        help_text=(
            "The ID of the document in PACER. This information is "
            "provided by RECAP."
        ),
        max_length=32,  # Same as in RECAP
        blank=True,
    )
    is_available = models.BooleanField(
        help_text="True if the item is available in RECAP",
        blank=True,
        null=True,
        default=False,
    )
    is_free_on_pacer = models.BooleanField(
        help_text="Is this item freely available as an opinion on PACER?",
        db_index=True,
        null=True,
    )
    is_sealed = models.BooleanField(
        help_text="Is this item sealed or otherwise unavailable on PACER?",
        null=True,
    )

    class Meta:
        abstract = True


@pghistory.track(AfterUpdateOrDeleteSnapshot())
class RECAPDocument(AbstractPacerDocument, AbstractPDF, AbstractDateTimeModel):
    """The model for Docket Documents and Attachments."""

    PACER_DOCUMENT = 1
    ATTACHMENT = 2
    DOCUMENT_TYPES = (
        (PACER_DOCUMENT, "PACER Document"),
        (ATTACHMENT, "Attachment"),
    )
    docket_entry = models.ForeignKey(
        DocketEntry,
        help_text=(
            "Foreign Key to the DocketEntry object to which it belongs. "
            "Multiple documents can belong to a DocketEntry. "
            "(Attachments and Documents together)"
        ),
        related_name="recap_documents",
        on_delete=models.CASCADE,
    )
    tags = models.ManyToManyField(
        "search.Tag",
        help_text="The tags associated with the document.",
        related_name="recap_documents",
        blank=True,
    )
    document_type = models.IntegerField(
        help_text="Whether this is a regular document or an attachment.",
        choices=DOCUMENT_TYPES,
    )
    description = models.TextField(
        help_text=(
            "The short description of the docket entry that appears on "
            "the attachments page."
        ),
        blank=True,
    )

    class Meta:
        unique_together = (
            "docket_entry",
            "document_number",
            "attachment_number",
        )
        ordering = ("document_type", "document_number", "attachment_number")
        indexes = [
            models.Index(
                fields=[
                    "document_type",
                    "document_number",
                    "attachment_number",
                ]
            ),
            models.Index(
                fields=["filepath_local"],
                name="search_recapdocument_filepath_local_7dc6b0e53ccf753_uniq",
            ),
        ]
        permissions = (("has_recap_api_access", "Can work with RECAP API"),)

    def __str__(self) -> str:
        return "%s: Docket_%s , document_number_%s , attachment_number_%s" % (
            self.pk,
            self.docket_entry.docket.docket_number,
            self.document_number,
            self.attachment_number,
        )

    def get_absolute_url(self) -> str:
        if not self.document_number:
            # Numberless entries don't get URLs
            return ""
        if self.document_type == self.PACER_DOCUMENT:
            return reverse(
                "view_recap_document",
                kwargs={
                    "docket_id": self.docket_entry.docket.pk,
                    "doc_num": self.document_number,
                    "slug": self.docket_entry.docket.slug,
                },
            )
        elif self.document_type == self.ATTACHMENT:
            return reverse(
                "view_recap_attachment",
                kwargs={
                    "docket_id": self.docket_entry.docket.pk,
                    "doc_num": self.document_number,
                    "att_num": self.attachment_number,
                    "slug": self.docket_entry.docket.slug,
                },
            )

    @property
    def pacer_url(self) -> str | None:
        """Construct a doc1 URL for any item, if we can. Else, return None."""
        from cl.lib.pacer import map_cl_to_pacer_id

        court = self.docket_entry.docket.court
        court_id = map_cl_to_pacer_id(court.pk)
        if self.pacer_doc_id:
            if court.jurisdiction == Court.FEDERAL_APPELLATE:
                template = "https://ecf.%s.uscourts.gov/docs1/%s?caseId=%s"
            else:
                template = "https://ecf.%s.uscourts.gov/doc1/%s?caseid=%s"
            return template % (
                court_id,
                self.pacer_doc_id,
                self.docket_entry.docket.pacer_case_id,
            )
        else:
            if court.jurisdiction == Court.FEDERAL_APPELLATE:
                return ""
            else:
                attachment_number = self.attachment_number or ""
                return (
                    "https://ecf.{court_id}.uscourts.gov/cgi-bin/"
                    "show_case_doc?"
                    "{document_number},"
                    "{pacer_case_id},"
                    "{attachment_number},"
                    "{magic_number},".format(
                        court_id=court_id,
                        document_number=self.document_number,
                        pacer_case_id=self.docket_entry.docket.pacer_case_id,
                        attachment_number=attachment_number,
                        magic_number="",  # For future use.
                    )
                )

    @property
    def has_valid_pdf(self) -> bool:
        return self.is_available and self.filepath_local

    @property
    def needs_extraction(self):
        """Does the item need extraction and does it have all the right
        fields? Items needing OCR still need extraction.
        """
        return all(
            [
                self.ocr_status is None or self.ocr_status == self.OCR_NEEDED,
                self.has_valid_pdf,
            ]
        )

    def save(
        self,
        update_fields=None,
        do_extraction=False,
        index=False,
        *args,
        **kwargs,
    ):
        if self.document_type == self.ATTACHMENT:
            if self.attachment_number is None:
                raise ValidationError(
                    "attachment_number cannot be null for an attachment."
                )

        if self.pacer_doc_id is None:
            # Juriscraper returns these as null values. Instead we want blanks.
            self.pacer_doc_id = ""

        if self.attachment_number is None:
            # Validate that we don't already have such an entry. This is needed
            # because None values in SQL are all considered different.
            others = RECAPDocument.objects.exclude(pk=self.pk).filter(
                document_number=self.document_number,
                attachment_number=self.attachment_number,
                docket_entry=self.docket_entry,
            )
            if others.exists():
                # Keep only the better item. This situation occurs during race
                # conditions since the check we do here doesn't have the kinds
                # of database guarantees we would like. Items are duplicates if
                # they have the same pacer_doc_id. The worse one is the one
                # that is *not* being updated here.
                if others.count() > 1:
                    raise ValidationError(
                        "Multiple duplicate values violate save constraint "
                        "and we are unable to fix it automatically for "
                        "rd: %s" % self.pk
                    )
                else:
                    # Only one duplicate. Attempt auto-resolution.
                    other = others[0]
                if other.pacer_doc_id == self.pacer_doc_id:
                    # Delete "other"; the new one probably has better data.
                    # Lots of code could be written here to merge "other" into
                    # self, but it's nasty stuff because it happens when saving
                    # new data and requires merging a lot of fields. This
                    # situation only occurs rarely, so just delete "other" and
                    # hope that "self" has the best, latest data.
                    other.delete()
                else:
                    raise ValidationError(
                        "Duplicate values violate save constraint and we are "
                        "unable to fix it because the items have different "
                        "pacer_doc_id values. The rds are %s and %s "
                        % (self.pk, other.pk)
                    )

        if update_fields is not None:
            update_fields = {"pacer_doc_id"}.union(update_fields)

        super(RECAPDocument, self).save(
            update_fields=update_fields, *args, **kwargs
        )
        tasks = []
        if do_extraction and self.needs_extraction:
            # Context extraction not done and is requested.
            from cl.scrapers.tasks import extract_recap_pdf

            tasks.append(extract_recap_pdf.si(self.pk))
        if index:
            from cl.search.tasks import add_items_to_solr

            tasks.append(
                add_items_to_solr.si([self.pk], "search.RECAPDocument")
            )
        if len(tasks) > 0:
            chain(*tasks)()

    def delete(self, *args, **kwargs):
        """
        Note that this doesn't get called when an entire queryset
        is deleted, but that should be OK.
        """
        id_cache = self.pk
        super(RECAPDocument, self).delete(*args, **kwargs)
        from cl.search.tasks import delete_items

        delete_items.delay([id_cache], "search.RECAPDocument")

    def get_docket_metadata(self):
        """The metadata for the item that comes from the Docket."""
        docket = self.docket_entry.docket
        # IDs
        out = {
            "docket_id": docket.pk,
            "court_id": docket.court.pk,
            "assigned_to_id": getattr(docket.assigned_to, "pk", None),
            "referred_to_id": getattr(docket.referred_to, "pk", None),
        }

        # Docket
        out.update(
            {
                "docketNumber": docket.docket_number,
                "caseName": best_case_name(docket),
                "suitNature": docket.nature_of_suit,
                "cause": docket.cause,
                "juryDemand": docket.jury_demand,
                "jurisdictionType": docket.jurisdiction_type,
            }
        )
        if docket.date_argued is not None:
            out["dateArgued"] = midnight_pst(docket.date_argued)
        if docket.date_filed is not None:
            out["dateFiled"] = midnight_pst(docket.date_filed)
        if docket.date_terminated is not None:
            out["dateTerminated"] = midnight_pst(docket.date_terminated)
        try:
            out["docket_absolute_url"] = docket.get_absolute_url()
        except NoReverseMatch:
            raise InvalidDocumentError(
                f"Unable to save to index due to missing absolute_url: {self.pk}"
            )

        # Judges
        if docket.assigned_to is not None:
            out["assignedTo"] = docket.assigned_to.name_full
        elif docket.assigned_to_str:
            out["assignedTo"] = docket.assigned_to_str
        if docket.referred_to is not None:
            out["referredTo"] = docket.referred_to.name_full
        elif docket.referred_to_str:
            out["referredTo"] = docket.referred_to_str

        # Court
        out.update(
            {
                "court": docket.court.full_name,
                "court_exact": docket.court_id,  # For faceting
                "court_citation_string": docket.court.citation_string,
            }
        )

        # Parties, Attorneys, Firms
        out.update(
            {
                "party_id": set(),
                "party": set(),
                "attorney_id": set(),
                "attorney": set(),
                "firm_id": set(),
                "firm": set(),
            }
        )
        for p in docket.prefetched_parties:
            out["party_id"].add(p.pk)
            out["party"].add(p.name)
            for a in p.attys_in_docket:
                out["attorney_id"].add(a.pk)
                out["attorney"].add(a.name)
                for f in a.firms_in_docket:
                    out["firm_id"].add(f.pk)
                    out["firm"].add(f.name)

        return out

    def as_search_dict(self, docket_metadata=None):
        """Create a dict that can be ingested by Solr.

        Search results are presented as Dockets, but they're indexed as
        RECAPDocument's, which are then grouped back together in search results
        to form Dockets.

        Since it's common to update an entire docket, there's a shortcut,
        get_docket_metadata that lets you query that information first and then
        pass it in as an argument so that it doesn't have to be queried for
        every RECAPDocument on the docket. This can provide big performance
        boosts.
        """
        out = docket_metadata or self.get_docket_metadata()

        # IDs
        out.update({"id": self.pk, "docket_entry_id": self.docket_entry.pk})

        # RECAPDocument
        out.update(
            {
                "short_description": self.description,
                "document_type": self.get_document_type_display(),
                "document_number": self.document_number or None,
                "attachment_number": self.attachment_number,
                "is_available": self.is_available,
                "page_count": self.page_count,
            }
        )
        if self.filepath_local:
            out["filepath_local"] = self.filepath_local.name

        try:
            out["absolute_url"] = self.get_absolute_url()
        except NoReverseMatch:
            raise InvalidDocumentError(
                f"Unable to save to index due to missing absolute_url: {self.pk}"
            )

        # Docket Entry
        out["description"] = self.docket_entry.description
        if self.docket_entry.entry_number is not None:
            out["entry_number"] = self.docket_entry.entry_number
        if self.docket_entry.date_filed is not None:
            out["entry_date_filed"] = midnight_pst(
                self.docket_entry.date_filed
            )

        text_template = loader.get_template("indexes/dockets_text.txt")
        out["text"] = text_template.render({"item": self}).translate(null_map)

        return normalize_search_dicts(out)


@pghistory.track(AfterUpdateOrDeleteSnapshot(), obj_field=None)
class RECAPDocumentTags(RECAPDocument.tags.through):
    """A model class to track recap document tags m2m relation"""

    class Meta:
        proxy = True


@pghistory.track(AfterUpdateOrDeleteSnapshot())
class BankruptcyInformation(AbstractDateTimeModel):
    docket = models.OneToOneField(
        Docket,
        help_text="The docket that the bankruptcy info is associated with.",
        on_delete=models.CASCADE,
        related_name="bankruptcy_information",
    )
    date_converted = models.DateTimeField(
        help_text=(
            "The date when the bankruptcy was converted from one "
            "chapter to another."
        ),
        blank=True,
        null=True,
    )
    date_last_to_file_claims = models.DateTimeField(
        help_text="The last date for filing claims.", blank=True, null=True
    )
    date_last_to_file_govt = models.DateTimeField(
        help_text="The last date for the government to file claims.",
        blank=True,
        null=True,
    )
    date_debtor_dismissed = models.DateTimeField(
        help_text="The date the debtor was dismissed.", blank=True, null=True
    )
    chapter = models.CharField(
        help_text="The chapter the bankruptcy is currently filed under.",
        max_length=10,
        blank=True,
    )
    trustee_str = models.TextField(
        help_text="The name of the trustee handling the case.", blank=True
    )

    class Meta:
        verbose_name_plural = "Bankruptcy Information"

    def __str__(self) -> str:
        return f"Bankruptcy Info for docket {self.docket_id}"


@pghistory.track(AfterUpdateOrDeleteSnapshot())
class Claim(AbstractDateTimeModel):
    docket = models.ForeignKey(
        Docket,
        help_text="The docket that the claim is associated with.",
        related_name="claims",
        on_delete=models.CASCADE,
    )
    tags = models.ManyToManyField(
        "search.Tag",
        help_text="The tags associated with the document.",
        related_name="claims",
        blank=True,
    )
    date_claim_modified = models.DateTimeField(
        help_text="Date the claim was last modified to our knowledge.",
        blank=True,
        null=True,
    )
    date_original_entered = models.DateTimeField(
        help_text="Date the claim was originally entered.",
        blank=True,
        null=True,
    )
    date_original_filed = models.DateTimeField(
        help_text="Date the claim was originally filed.",
        blank=True,
        null=True,
    )
    date_last_amendment_entered = models.DateTimeField(
        help_text="Date the last amendment was entered.",
        blank=True,
        null=True,
    )
    date_last_amendment_filed = models.DateTimeField(
        help_text="Date the last amendment was filed.", blank=True, null=True
    )
    claim_number = models.CharField(
        help_text="The number of the claim.",
        max_length=10,
        blank=True,
        db_index=True,
    )
    creditor_details = models.TextField(
        help_text=(
            "The details of the creditor from the claims register; "
            "typically their address."
        ),
        blank=True,
    )
    creditor_id = models.CharField(
        help_text=(
            "The ID of the creditor from the claims register; "
            "typically a seven digit number"
        ),
        max_length=50,
        blank=True,
    )
    status = models.CharField(
        help_text="The status of the claim.", max_length=1000, blank=True
    )
    entered_by = models.CharField(
        help_text="The person that entered the claim.",
        max_length=1000,
        blank=True,
    )
    filed_by = models.CharField(
        help_text="The person that filed the claim.",
        max_length=1000,
        blank=True,
    )
    # An additional field, admin_claimed, should be added here eventually too.
    # It's ready in Juriscraper, but rarely used and skipped for the moment.
    amount_claimed = models.CharField(
        help_text="The amount claimed, usually in dollars.",
        max_length=100,
        blank=True,
    )
    unsecured_claimed = models.CharField(
        help_text="The unsecured claimed, usually in dollars.",
        max_length=100,
        blank=True,
    )
    secured_claimed = models.CharField(
        help_text="The secured claimed, usually in dollars.",
        max_length=100,
        blank=True,
    )
    priority_claimed = models.CharField(
        help_text="The priority claimed, usually in dollars.",
        max_length=100,
        blank=True,
    )
    description = models.TextField(
        help_text=(
            "The description of the claim that appears on the claim "
            "register."
        ),
        blank=True,
    )
    remarks = models.TextField(
        help_text=(
            "The remarks of the claim that appear on the claim " "register."
        ),
        blank=True,
    )

    def __str__(self) -> str:
        return "Claim #%s on docket %s with pk %s" % (
            self.claim_number,
            self.docket_id,
            self.pk,
        )


@pghistory.track(AfterUpdateOrDeleteSnapshot(), obj_field=None)
class ClaimTags(Claim.tags.through):
    """A model class to track claim tags m2m relation"""

    class Meta:
        proxy = True


@pghistory.track(AfterUpdateOrDeleteSnapshot())
class ClaimHistory(AbstractPacerDocument, AbstractPDF, AbstractDateTimeModel):
    DOCKET_ENTRY = 1
    CLAIM_ENTRY = 2
    CLAIM_TYPES = (
        (DOCKET_ENTRY, "A docket entry referenced from the claim register."),
        (CLAIM_ENTRY, "A document only referenced from the claim register"),
    )
    claim = models.ForeignKey(
        Claim,
        help_text="The claim that the history row is associated with.",
        related_name="claim_history_entries",
        on_delete=models.CASCADE,
    )
    date_filed = models.DateField(
        help_text="The created date of the claim.", null=True, blank=True
    )
    claim_document_type = models.IntegerField(
        help_text=(
            "The type of document that is used in the history row for "
            "the claim. One of: %s"
        )
        % ", ".join([f"{t[0]} ({t[1]})" for t in CLAIM_TYPES]),
        choices=CLAIM_TYPES,
    )
    description = models.TextField(
        help_text=(
            "The text content of the docket entry that appears in the "
            "docket or claims registry page."
        ),
        blank=True,
    )
    # Items should either have a claim_doc_id or a pacer_doc_id, depending on
    # their claim_document_type value.
    claim_doc_id = models.CharField(
        help_text="The ID of a claims registry document.",
        max_length=32,  # Same as in RECAP
        blank=True,
    )
    pacer_dm_id = models.IntegerField(
        help_text=(
            "The dm_id value pulled out of links and possibly other "
            "pages in PACER. Collected but not currently used."
        ),
        null=True,
        blank=True,
    )
    pacer_case_id = models.CharField(
        help_text=(
            "The cased ID provided by PACER. Noted in this case on a "
            "per-document-level, since we've learned that some "
            "documents from other cases can appear in curious places."
        ),
        max_length=100,
        blank=True,
    )

    class Meta:
        verbose_name_plural = "Claim History Entries"


class FederalCourtsQuerySet(models.QuerySet):
    def all(self) -> models.QuerySet:
        return self.filter(jurisdiction__in=Court.FEDERAL_JURISDICTIONS)

    def all_pacer_courts(self) -> models.QuerySet:
        return self.filter(
            Q(
                jurisdiction__in=[
                    Court.FEDERAL_DISTRICT,
                    Court.FEDERAL_BANKRUPTCY,
                    Court.FEDERAL_APPELLATE,
                ]
            )
            | Q(pk__in=["cit", "jpml", "uscfc", "cavc"]),
            end_date__isnull=True,
        ).exclude(pk="scotus")

    def district_pacer_courts(self) -> models.QuerySet:
        return self.filter(
            Q(
                jurisdiction__in=[
                    Court.FEDERAL_DISTRICT,
                    Court.FEDERAL_BANKRUPTCY,
                ]
            )
            | Q(pk__in=["cit", "jpml", "uscfc"]),
            end_date__isnull=True,
        )

    def appellate_pacer_courts(self) -> models.QuerySet:
        return self.filter(
            Q(jurisdiction=Court.FEDERAL_APPELLATE) |
            # Court of Appeals for Veterans Claims uses appellate PACER
            Q(pk__in=["cavc"]),
            end_date__isnull=True,
        ).exclude(pk="scotus")

    def bankruptcy_pacer_courts(self) -> models.QuerySet:
        return self.filter(
            jurisdiction=Court.FEDERAL_BANKRUPTCY, end_date__isnull=True
        )

    def district_courts(self) -> models.QuerySet:
        return self.filter(jurisdiction=Court.FEDERAL_DISTRICT)

    def bankruptcy_courts(self) -> models.QuerySet:
        return self.filter(jurisdictions__in=Court.BANKRUPTCY_JURISDICTIONS)

    def appellate_courts(self) -> models.QuerySet:
        return self.filter(jurisdiction=Court.FEDERAL_APPELLATE)

    def tribal_courts(self) -> models.QuerySet:
        return self.filter(jurisdictions__in=Court.TRIBAL_JURISDICTIONS)

    def territorial_courts(self) -> models.QuerySet:
        return self.filter(jurisdictions__in=Court.TERRITORY_JURISDICTIONS)


@pghistory.track(AfterUpdateOrDeleteSnapshot())
class Court(models.Model):
    """A class to represent some information about each court, can be extended
    as needed."""

    # Note that spaces cannot be used in the keys, or else the SearchForm won't
    # work
    FEDERAL_APPELLATE = "F"
    FEDERAL_DISTRICT = "FD"
    FEDERAL_BANKRUPTCY = "FB"
    FEDERAL_BANKRUPTCY_PANEL = "FBP"
    FEDERAL_SPECIAL = "FS"
    STATE_SUPREME = "S"
    STATE_APPELLATE = "SA"
    STATE_TRIAL = "ST"
    STATE_SPECIAL = "SS"
    STATE_ATTORNEY_GENERAL = "SAG"
    TRIBAL_SUPREME = "TRS"
    TRIBAL_APPELLATE = "TRA"
    TRIBAL_TRIAL = "TRT"
    TRIBAL_SPECIAL = "TRX"
    TERRITORY_SUPREME = "TS"
    TERRITORY_APPELLATE = "TA"
    TERRITORY_TRIAL = "TT"
    TERRITORY_SPECIAL = "TSP"
    COMMITTEE = "C"
    INTERNATIONAL = "I"
    TESTING_COURT = "T"
    JURISDICTIONS = (
        (FEDERAL_APPELLATE, "Federal Appellate"),
        (FEDERAL_DISTRICT, "Federal District"),
        (FEDERAL_BANKRUPTCY, "Federal Bankruptcy"),
        (FEDERAL_BANKRUPTCY_PANEL, "Federal Bankruptcy Panel"),
        (FEDERAL_SPECIAL, "Federal Special"),
        (STATE_SUPREME, "State Supreme"),
        (STATE_APPELLATE, "State Appellate"),
        (STATE_TRIAL, "State Trial"),
        (STATE_SPECIAL, "State Special"),
        (TRIBAL_SUPREME, "Tribal Supreme"),
        (TRIBAL_APPELLATE, "Tribal Appellate"),
        (TRIBAL_TRIAL, "Tribal Trial"),
        (TRIBAL_SPECIAL, "Tribal Special"),
        (TERRITORY_SUPREME, "Territory Supreme"),
        (TERRITORY_APPELLATE, "Territory Appellate"),
        (TERRITORY_TRIAL, "Territory Trial"),
        (TERRITORY_SPECIAL, "Territory Special"),
        (STATE_ATTORNEY_GENERAL, "State Attorney General"),
        (COMMITTEE, "Committee"),
        (INTERNATIONAL, "International"),
        (TESTING_COURT, "Testing"),
    )
    FEDERAL_JURISDICTIONS = [
        FEDERAL_APPELLATE,
        FEDERAL_DISTRICT,
        FEDERAL_SPECIAL,
        FEDERAL_BANKRUPTCY,
        FEDERAL_BANKRUPTCY_PANEL,
    ]
    STATE_JURISDICTIONS = [
        STATE_SUPREME,
        STATE_APPELLATE,
        STATE_TRIAL,
        STATE_SPECIAL,
        STATE_ATTORNEY_GENERAL,
    ]
    BANKRUPTCY_JURISDICTIONS = [
        FEDERAL_BANKRUPTCY,
        FEDERAL_BANKRUPTCY_PANEL,
    ]
    TRIBAL_JURISDICTIONS = [
        TRIBAL_SUPREME,
        TRIBAL_APPELLATE,
        TRIBAL_TRIAL,
        TRIBAL_SPECIAL,
    ]
    TERRITORY_JURISDICTIONS = [
        TERRITORY_SUPREME,
        TERRITORY_APPELLATE,
        TERRITORY_TRIAL,
        TERRITORY_SPECIAL,
    ]

    id = models.CharField(
        help_text="a unique ID for each court as used in URLs",
        max_length=15,  # Changes here will require updates in urls.py
        primary_key=True,
    )

    # Pacer fields
    pacer_court_id = models.PositiveSmallIntegerField(
        help_text=(
            "The numeric ID for the court in PACER. "
            "This can be found by looking at the first three "
            "digits of any doc1 URL in PACER."
        ),
        null=True,
        blank=True,
    )
    pacer_has_rss_feed = models.BooleanField(
        help_text=(
            "Whether the court has a PACER RSS feed. If null, this "
            "doesn't apply to the given court."
        ),
        blank=True,
        null=True,
    )
    pacer_rss_entry_types = models.TextField(
        help_text="The types of entries provided by the court's RSS feed.",
        blank=True,
    )
    date_last_pacer_contact = models.DateTimeField(
        help_text="The last time the PACER website for the court was "
        "successfully contacted",
        blank=True,
        null=True,
    )

    # Other stuff
    fjc_court_id = models.CharField(
        help_text="The ID used by FJC in the Integrated Database",
        max_length=3,
        blank=True,
    )
    date_modified = models.DateTimeField(
        help_text="The last moment when the item was modified",
        auto_now=True,
        db_index=True,
    )
    in_use = models.BooleanField(
        help_text=(
            "Whether this jurisdiction is in use in CourtListener -- "
            "increasingly True"
        ),
        default=False,
    )
    has_opinion_scraper = models.BooleanField(
        help_text=(
            "Whether the jurisdiction has a scraper that obtains "
            "opinions automatically."
        ),
        default=False,
    )
    has_oral_argument_scraper = models.BooleanField(
        help_text=(
            "Whether the jurisdiction has a scraper that obtains oral "
            "arguments automatically."
        ),
        default=False,
    )
    position = models.FloatField(
        help_text=(
            "A dewey-decimal-style numeral indicating a hierarchical "
            "ordering of jurisdictions"
        ),
        db_index=True,
        unique=True,
    )
    citation_string = models.CharField(
        help_text="the citation abbreviation for the court "
        "as dictated by Blue Book",
        max_length=100,
        blank=True,
    )
    short_name = models.CharField(
        help_text="a short name of the court", max_length=100, blank=False
    )
    full_name = models.CharField(
        help_text="the full name of the court", max_length=200, blank=False
    )
    url = models.URLField(
        help_text="the homepage for each court or the closest thing thereto",
        max_length=500,
        blank=True,
    )
    start_date = models.DateField(
        help_text="the date the court was established, if known",
        blank=True,
        null=True,
    )
    end_date = models.DateField(
        help_text="the date the court was abolished, if known",
        blank=True,
        null=True,
    )
    jurisdiction = models.CharField(
        help_text="the jurisdiction of the court, one of: %s"
        % ", ".join(["%s (%s)" % (t[0], t[1]) for t in JURISDICTIONS]),
        max_length=3,
        choices=JURISDICTIONS,
    )
    notes = models.TextField(
        help_text="any notes about coverage or anything else (currently very "
        "raw)",
        blank=True,
    )

    objects = models.Manager()
    federal_courts = FederalCourtsQuerySet.as_manager()

    def __str__(self) -> str:
        return f"{self.full_name}"

    @property
    def is_terminated(self):
        if self.end_date:
            return True
        return False

    class Meta:
        ordering = ["position"]


class ClusterCitationQuerySet(models.query.QuerySet):
    """Add filtering on citation strings.

    Historically we had citations in the db as strings like, "22 U.S. 44". The
    nice thing about that was that it was fairly easy to look them up. The new
    way breaks citations into volume-reporter-page tuples. That's great for
    granularity, but it makes it harder to look things up.

    This class attempts to fix that by overriding the usual filter, adding an
    additional kwarg that can be provided:

        Citation.object.filter(citation='22 U.S. 44')

    That makes it a lot easier to do the kinds of filtering we're used to.
    """

    def filter(self, *args, **kwargs):
        clone = self._clone()
        citation_str = kwargs.pop("citation", None)
        if citation_str:
            try:
                c = get_citations(
                    citation_str,
                    remove_ambiguous=False,
                )[0]
            except IndexError:
                raise ValueError(f"Unable to parse citation '{citation_str}'")
            else:
                clone.query.add_q(
                    Q(
                        citations__volume=c.groups["volume"],
                        citations__reporter=c.corrected_reporter(),
                        citations__page=c.groups["page"],
                    )
                )

        # Add the rest of the args & kwargs
        clone.query.add_q(Q(*args, **kwargs))
        return clone


@pghistory.track(AfterUpdateOrDeleteSnapshot())
class OpinionCluster(AbstractDateTimeModel):
    """A class representing a cluster of court opinions."""

    SCDB_DECISION_DIRECTIONS = (
        (1, "Conservative"),
        (2, "Liberal"),
        (3, "Unspecifiable"),
    )
    docket = models.ForeignKey(
        Docket,
        help_text="The docket that the opinion cluster is a part of",
        related_name="clusters",
        on_delete=models.CASCADE,
    )
    panel = models.ManyToManyField(
        "people_db.Person",
        help_text="The judges that participated in the opinion",
        related_name="opinion_clusters_participating_judges",
        blank=True,
    )
    non_participating_judges = models.ManyToManyField(
        "people_db.Person",
        help_text="The judges that heard the case, but did not participate in "
        "the opinion",
        related_name="opinion_clusters_non_participating_judges",
        blank=True,
    )
    judges = models.TextField(
        help_text=(
            "The judges that participated in the opinion as a simple "
            "text string. This field is used when normalized judges "
            "cannot be placed into the panel field."
        ),
        blank=True,
    )
    date_filed = models.DateField(
        help_text="The date the cluster of opinions was filed by the court",
        db_index=True,
    )
    date_filed_is_approximate = models.BooleanField(
        help_text=(
            "For a variety of opinions getting the correct date filed is"
            "very difficult. For these, we have used heuristics to "
            "approximate the date."
        ),
        default=False,
    )
    slug = models.SlugField(
        help_text="URL that the document should map to (the slug)",
        max_length=75,
        db_index=False,
        null=True,
    )
    case_name_short = models.TextField(
        help_text="The abridged name of the case, often a single word, e.g. "
        "'Marsh'",
        blank=True,
    )
    case_name = models.TextField(
        help_text="The shortened name of the case", blank=True
    )
    case_name_full = models.TextField(
        help_text="The full name of the case", blank=True
    )
    scdb_id = models.CharField(
        help_text="The ID of the item in the Supreme Court Database",
        max_length=10,
        db_index=True,
        blank=True,
    )
    scdb_decision_direction = models.IntegerField(
        help_text=(
            'the ideological "direction" of a decision in the Supreme '
            "Court database. More details at: http://scdb.wustl.edu/"
            "documentation.php?var=decisionDirection"
        ),
        choices=SCDB_DECISION_DIRECTIONS,
        blank=True,
        null=True,
    )
    scdb_votes_majority = models.IntegerField(
        help_text=(
            "the number of justices voting in the majority in a Supreme "
            "Court decision. More details at: http://scdb.wustl.edu/"
            "documentation.php?var=majVotes"
        ),
        blank=True,
        null=True,
    )
    scdb_votes_minority = models.IntegerField(
        help_text=(
            "the number of justices voting in the minority in a Supreme "
            "Court decision. More details at: http://scdb.wustl.edu/"
            "documentation.php?var=minVotes"
        ),
        blank=True,
        null=True,
    )
    source = models.CharField(
        help_text="the source of the cluster, one of: %s"
        % ", ".join(["%s (%s)" % (t[0], t[1]) for t in SOURCES.NAMES]),
        max_length=10,
        choices=SOURCES.NAMES,
        blank=True,
    )
    procedural_history = models.TextField(
        help_text="The history of the case as it jumped from court to court",
        blank=True,
    )
    attorneys = models.TextField(
        help_text="The attorneys that argued the case, as free text",
        blank=True,
    )
    nature_of_suit = models.TextField(
        help_text=(
            "The nature of the suit. For the moment can be codes or "
            "laws or whatever"
        ),
        blank=True,
    )
    posture = models.TextField(
        help_text="The procedural posture of the case.", blank=True
    )
    syllabus = models.TextField(
        help_text=(
            "A summary of the issues presented in the case and the " "outcome."
        ),
        blank=True,
    )
    headnotes = models.TextField(
        help_text=(
            "Headnotes are summary descriptions of the legal "
            "issues discussed by the court in the particular case. "
            "They appear at the beginning of each case just after "
            "the summary and disposition. "
            "They are short paragraphs with a heading in bold face type."
            " From Wikipedia - A headnote is a brief summary of a "
            "particular point of law that is added to the text of a court"
            "decision to aid readers in locating discussion of a legal"
            "issue in an opinion. As the term implies, headnotes appear"
            "at the beginning of the published opinion. Frequently, "
            "headnotes are value-added components appended to "
            "decisions by the publisher who compiles the "
            "decisions of a court for resale. As handed down by "
            "the court, a decision or written opinion does not contain "
            "headnotes. These are added later by an editor not "
            "connected to the court, but who instead works for a "
            "legal publishing house."
        ),
        blank=True,
    )
    summary = models.TextField(
        help_text=(
            "A summary of what happened in the case. "
            "Appears at the beginning of the case just "
            "after the title of the case and court "
            "information."
        ),
        blank=True,
    )
    disposition = models.TextField(
        help_text=(
            "Description of the procedural outcome of the case, "
            "e.g. Reversed, dismissed etc. "
            "Generally a short paragraph that appears "
            "just after the summary or synopsis"
        ),
        blank=True,
    )
    history = models.TextField(
        help_text=(
            "History of the case (similar to the summary, "
            "but focused on past events related to this case). "
            "Appears at the beginning of the case just after "
            "the title of the case and court information"
        ),
        blank=True,
    )
    other_dates = models.TextField(
        help_text=(
            "Other date(s) as specified in the text "
            "(case header). This may include follow-up dates."
        ),
        blank=True,
    )
    cross_reference = models.TextField(
        help_text=(
            "Cross-reference citation "
            "(often to a past or future similar case). "
            "It does NOT identify this case."
        ),
        blank=True,
    )
    correction = models.TextField(
        help_text=(
            "Publisher's correction to the case text. "
            "Example: Replace last paragraph on page 476 "
            "with this text: blah blah blah. This is basically an"
            " unstructured text that can be used to manually "
            "correct case content according to publisher's "
            "instructions. No footnotes is expected within it."
        ),
        blank=True,
    )
    citation_count = models.IntegerField(
        help_text=(
            "The number of times this document is cited by other " "opinion"
        ),
        default=0,
        db_index=True,
    )
    precedential_status = models.CharField(
        help_text="The precedential status of document, one of: "
        "%s" % ", ".join([t[0] for t in PRECEDENTIAL_STATUS.NAMES]),
        max_length=50,
        blank=True,
        choices=PRECEDENTIAL_STATUS.NAMES,
        db_index=True,
    )
    date_blocked = models.DateField(
        help_text=(
            "The date that this opinion was blocked from indexing by "
            "search engines"
        ),
        blank=True,
        null=True,
        db_index=True,
    )
    blocked = models.BooleanField(
        help_text=(
            "Whether a document should be blocked from indexing by "
            "search engines"
        ),
        db_index=True,
        default=False,
    )
    filepath_json_harvard = models.FileField(
        help_text=(
            "Path to local storage of JSON collected from Harvard Case "
            "Law project containing available metadata, opinion "
            "and opinion cluster."
        ),
        max_length=1000,
        blank=True,
        db_index=True,
    )

    objects = ClusterCitationQuerySet.as_manager()

    @property
    def caption(self):
        """Make a proper caption

        This selects the best case name, then combines it with the best one or
        two citations we have in our system. Finally, if it's not a SCOTUS
        opinion, it adds the court abbreviation to the end. The result is
        something like:

            Plessy v. Ferguson, 410 U.S. 113

        or

            Lenore Foman v. Elvira A. Davis (1st Cir. 1961)

        Note that nbsp; are used liberally to prevent the end from getting
        broken up across lines.
        """
        caption = best_case_name(self)
        citations = sorted(self.citations.all(), key=sort_cites)
        if not citations:
            if self.docket.docket_number:
                caption += f", {self.docket.docket_number}"
        else:
            if citations[0].type == Citation.NEUTRAL:
                caption += f", {citations[0]}"
                # neutral cites lack the parentheses, so we're done here.
                return caption
            elif (
                len(citations) >= 2
                and citations[0].type == Citation.WEST
                and citations[1].type == Citation.LEXIS
            ):
                caption += f", {citations[0]}, {citations[1]}"
            else:
                caption += f", {citations[0]}"

        if self.docket.court_id != "scotus":
            court = re.sub(" ", "&nbsp;", self.docket.court.citation_string)
            # Strftime fails before 1900. Do it this way instead.
            year = self.date_filed.isoformat().split("-")[0]
            caption += f"&nbsp;({court}&nbsp;{year})"
        return caption

    @property
    def citation_string(self):
        """Make a citation string, joined by commas"""
        citations = sorted(self.citations.all(), key=sort_cites)
        return ", ".join(str(c) for c in citations)

    @property
    def authorities(self):
        """Returns a queryset that can be used for querying and caching
        authorities.
        """
        # All clusters that have sub_opinions cited by the sub_opinions of
        # the current cluster, ordered by citation count, descending.
        # Note that:
        #  - sum()'ing an empty list with a nested one, flattens the nested
        #    list.
        #  - QuerySets are lazy by default, so we need to call list() on the
        #    queryset object to evaluate it here and now.
        return OpinionCluster.objects.filter(
            sub_opinions__in=sum(
                [
                    list(sub_opinion.opinions_cited.all().only("pk"))
                    for sub_opinion in self.sub_opinions.all()
                ],
                [],
            )
        ).order_by("-citation_count", "-date_filed")

    @property
    def parentheticals(self):
        return Parenthetical.objects.filter(
            described_opinion_id__in=self.sub_opinions.values_list(
                "pk", flat=True
            )
        ).order_by("-score")

    @property
    def parenthetical_groups(self):
        return ParentheticalGroup.objects.filter(
            opinion__in=self.sub_opinions.values_list("pk", flat=True)
        ).order_by("-score")

    @property
    def authority_count(self):
        return self.authorities.count()

    @property
    def has_private_authority(self):
        if not hasattr(self, "_has_private_authority"):
            # Calculate it, then cache it.
            private = False
            for authority in self.authorities:
                if authority.blocked:
                    private = True
                    break
            self._has_private_authority = private
        return self._has_private_authority

    @property
    def authorities_with_data(self):
        """Returns a list of this cluster's authorities with an extra field
        appended related to citation counts, for eventual injection into a
        view template.
        The returned list is sorted by that citation count field.
        """
        authorities_with_data = list(self.authorities)
        for authority in authorities_with_data:
            authority.citation_depth = get_citation_depth_between_clusters(
                citing_cluster_pk=self.pk, cited_cluster_pk=authority.pk
            )

        authorities_with_data.sort(
            key=lambda x: x.citation_depth, reverse=True
        )
        return authorities_with_data

    def top_visualizations(self):
        return self.visualizations.filter(
            published=True, deleted=False
        ).order_by("-view_count")

    def __str__(self) -> str:
        if self.case_name:
            return f"{self.pk}: {self.case_name}"
        else:
            return f"{self.pk}"

    def get_absolute_url(self) -> str:
        return reverse("view_case", args=[self.pk, self.slug])

    def save(
        self,
        update_fields=None,
        index=True,
        force_commit=False,
        *args,
        **kwargs,
    ):
        self.slug = slugify(trunc(best_case_name(self), 75))
        if update_fields is not None:
            update_fields = {"slug"}.union(update_fields)
        super(OpinionCluster, self).save(
            update_fields=update_fields, *args, **kwargs
        )
        if index:
            from cl.search.tasks import add_items_to_solr

            add_items_to_solr.delay(
                [self.pk], "search.OpinionCluster", force_commit
            )

    def delete(self, *args, **kwargs):
        """
        Note that this doesn't get called when an entire queryset
        is deleted, but that should be OK.
        """
        id_cache = self.pk
        super(OpinionCluster, self).delete(*args, **kwargs)
        from cl.search.tasks import delete_items

        delete_items.delay([id_cache], "search.Opinion")

    def as_search_list(self):
        # IDs
        out = {}

        # Court
        court = {
            "court_id": self.docket.court.pk,
            "court": self.docket.court.full_name,
            "court_citation_string": self.docket.court.citation_string,
            "court_exact": self.docket.court_id,
        }
        out.update(court)

        # Docket
        docket = {
            "docket_id": self.docket_id,
            "docketNumber": self.docket.docket_number,
        }
        if self.docket.date_argued is not None:
            docket["dateArgued"] = midnight_pst(self.docket.date_argued)
        if self.docket.date_reargued is not None:
            docket["dateReargued"] = midnight_pst(self.docket.date_reargued)
        if self.docket.date_reargument_denied is not None:
            docket["dateReargumentDenied"] = midnight_pst(
                self.docket.date_reargument_denied
            )
        out.update(docket)

        # Cluster
        out.update(
            {
                "cluster_id": self.pk,
                "caseName": best_case_name(self),
                "caseNameShort": self.case_name_short,
                "panel_ids": [judge.pk for judge in self.panel.all()],
                "non_participating_judge_ids": [
                    judge.pk for judge in self.non_participating_judges.all()
                ],
                "judge": self.judges,
                "citation": [str(cite) for cite in self.citations.all()],
                "scdb_id": self.scdb_id,
                "source": self.source,
                "attorney": self.attorneys,
                "suitNature": self.nature_of_suit,
                "citeCount": self.citation_count,
                "status": self.get_precedential_status_display(),
                "status_exact": self.get_precedential_status_display(),
                "sibling_ids": [
                    sibling.pk for sibling in self.sub_opinions.all()
                ],
            }
        )
        try:
            out["lexisCite"] = str(
                self.citations.filter(type=Citation.LEXIS)[0]
            )
        except IndexError:
            pass
        try:
            out["neutralCite"] = str(
                self.citations.filter(type=Citation.NEUTRAL)[0]
            )
        except IndexError:
            pass

        if self.date_filed is not None:
            out["dateFiled"] = midnight_pst(self.date_filed)
        try:
            out["absolute_url"] = self.get_absolute_url()
        except NoReverseMatch:
            raise InvalidDocumentError(
                "Unable to save to index due to missing absolute_url "
                "(court_id: %s, item.pk: %s). Might the court have in_use set "
                "to False?" % (self.docket.court_id, self.pk)
            )

        # Opinion
        search_list = []
        text_template = loader.get_template("indexes/opinion_text.txt")
        for opinion in self.sub_opinions.all():
            # Always make a copy to get a fresh version above metadata. Failure
            # to do this pushes metadata from previous iterations to objects
            # where it doesn't belong.
            out_copy = out.copy()
            out_copy.update(
                {
                    "id": opinion.pk,
                    "cites": [o.pk for o in opinion.opinions_cited.all()],
                    "author_id": getattr(opinion.author, "pk", None),
                    "joined_by_ids": [j.pk for j in opinion.joined_by.all()],
                    "type": opinion.type,
                    "download_url": opinion.download_url or None,
                    "local_path": deepgetattr(self, "local_path.name", None),
                    "text": text_template.render(
                        {
                            "item": opinion,
                            "citation_string": self.citation_string,
                        }
                    ).translate(null_map),
                }
            )

            search_list.append(normalize_search_dicts(out_copy))

        return search_list


@pghistory.track(AfterUpdateOrDeleteSnapshot(), obj_field=None)
class OpinionClusterPanel(OpinionCluster.panel.through):
    """A model class to track opinion cluster panel m2m relation"""

    class Meta:
        proxy = True


@pghistory.track(AfterUpdateOrDeleteSnapshot(), obj_field=None)
class OpinionClusterNonParticipatingJudges(
    OpinionCluster.non_participating_judges.through
):
    """A model class to track opinion cluster non_participating_judges m2m
    relation"""

    class Meta:
        proxy = True


class ClusterStub(AbstractDateTimeModel):
    """A simple class to stub opinion clusters when we dont have the opinion"""

    case_name = models.TextField(
        help_text="The standard name of the case",
        blank=True,
    )
    case_name_full = models.TextField(
        help_text="The full unabridged case name",
        blank=True,
    )
    date_filed = models.DateField(
        help_text="The date the case was filed",
        null=True,
        blank=True,
    )
    date_decided = models.DateField(
        help_text="The date the opinion was decided",
        null=True,
        blank=True,
    )
    date_argued = models.DateField(
        help_text="The date the opinion was argued",
        null=True,
        blank=True,
    )
    date_revised = models.DateField(
        help_text="The date the opinion was revised",
        null=True,
        blank=True,
    )
    court = models.ForeignKey(
        "Court",
        help_text="The court where the opinion cluster was filed",
        on_delete=models.RESTRICT,
        null=True,
        blank=True,
    )
    court_str = models.TextField(
        help_text="Court name as a string",
        blank=True,
    )
    docket_number = models.TextField(
        help_text="The docket number(s) associated with the opinion or case",
        blank=True,
    )
    raw_citations = models.TextField(
        help_text="Text value of the citation or citations",
        blank=True,
    )
    citations = models.JSONField(
        help_text="Citations found by eyecite. Used when we have citation "
        "values that are not allowed in our citation table",
        blank=True,
        null=True,
    )

    def __str__(self) -> str:
        if self.case_name:
            return f"{self.pk}: {self.case_name}"
        elif self.case_name_full:
            return f"{self.pk}: {self.case_name_full}"
        else:
            return f"{self.pk}"

    class Meta:
        verbose_name_plural = "OpinionCluster stubs"


@pghistory.track(AfterUpdateOrDeleteSnapshot())
class Citation(models.Model):
    """A simple class to hold citations."""

    FEDERAL = 1
    STATE = 2
    STATE_REGIONAL = 3
    SPECIALTY = 4
    SCOTUS_EARLY = 5
    LEXIS = 6
    WEST = 7
    NEUTRAL = 8
    CITATION_TYPES = (
        (FEDERAL, "A federal reporter citation (e.g. 5 F. 55)"),
        (
            STATE,
            "A citation in a state-based reporter (e.g. Alabama Reports)",
        ),
        (
            STATE_REGIONAL,
            "A citation in a regional reporter (e.g. Atlantic Reporter)",
        ),
        (
            SPECIALTY,
            "A citation in a specialty reporter (e.g. Lawyers' Edition)",
        ),
        (
            SCOTUS_EARLY,
            "A citation in an early SCOTUS reporter (e.g. 5 Black. 55)",
        ),
        (LEXIS, "A citation in the Lexis system (e.g. 5 LEXIS 55)"),
        (WEST, "A citation in the WestLaw system (e.g. 5 WL 55)"),
        (NEUTRAL, "A vendor neutral citation (e.g. 2013 FL 1)"),
    )
    cluster = models.ForeignKey(
        OpinionCluster,
        help_text="The cluster that the citation applies to",
        related_name="citations",
        on_delete=models.CASCADE,
        null=True,
        blank=True,
    )
    cluster_stub = models.ForeignKey(
        ClusterStub,
        help_text="The stub that the citation applies to",
        related_name="stub_citations",
        on_delete=models.CASCADE,
        null=True,
        blank=True,
    )
    volume = models.SmallIntegerField(help_text="The volume of the reporter")
    reporter = models.TextField(
        help_text="The abbreviation for the reporter",
        # To generate lists of volumes for a reporter we need everything in a
        # reporter. This answers, "Which volumes do we have for F. 2d?"
        db_index=True,
    )
    page = models.TextField(
        help_text=(
            "The 'page' of the citation in the reporter. Unfortunately, "
            "this is not an integer, but is a string-type because "
            "several jurisdictions do funny things with the so-called "
            "'page'. For example, we have seen Roman numerals in "
            "Nebraska, 13301-M in Connecticut, and 144M in Montana."
        ),
    )
    type = models.SmallIntegerField(
        help_text="The type of citation that this is.", choices=CITATION_TYPES
    )

    def __str__(self) -> str:
        # Note this representation is used in the front end.
        return "{volume} {reporter} {page}".format(**self.__dict__)

    def get_absolute_url(self) -> str:
        return self.cluster.get_absolute_url()

    class Meta:
        indexes = [
            # To look up individual citations
            models.Index(fields=["volume", "reporter", "page"]),
            # To generate reporter volume lists
<<<<<<< HEAD
            ("volume", "reporter"),
        )
        unique_together = (
            ("cluster", "volume", "reporter", "page"),
            ("cluster_stub", "volume", "reporter", "page"),
        )
        constraints = [
            models.CheckConstraint(
                check=Q(cluster__isnull=False) | Q(cluster_stub__isnull=False),
                name="not_both_null",
            )
        ]
=======
            models.Index(fields=["volume", "reporter"]),
        ]
        unique_together = (("cluster", "volume", "reporter", "page"),)
>>>>>>> 37d2ec71


def sort_cites(c):
    """Sort a list or QuerySet of citations according to BlueBook ordering.

    This is intended as a parameter to the 'key' argument of a sorting method
    like `sort` or `sorted`. It intends to take a single citation and give it a
    numeric score as to where it should occur in a list of other citations.

    For example:

        cs = Citation.objects.filter(cluser_id=222)
        cs = sorted(cs, key=sort_cites)

    That'd give you the list of the Citation items sorted by their priority.

    :param c: A Citation object to score.
    :return: A score for the Citation passed in.
    """
    if c.type == Citation.NEUTRAL:
        return 0
    if c.type == Citation.FEDERAL:
        if c.reporter == "U.S.":
            return 1.1
        elif c.reporter == "S. Ct.":
            return 1.2
        elif "L. Ed." in c.reporter:
            return 1.3
        else:
            return 1.4
    elif c.type == Citation.SCOTUS_EARLY:
        return 2
    elif c.type == Citation.SPECIALTY:
        return 3
    elif c.type == Citation.STATE_REGIONAL:
        return 4
    elif c.type == Citation.STATE:
        return 5
    elif c.type == Citation.WEST:
        return 6
    elif c.type == Citation.LEXIS:
        return 7
    else:
        return 8


@pghistory.track(AfterUpdateOrDeleteSnapshot())
class Opinion(AbstractDateTimeModel):
    COMBINED = "010combined"
    UNANIMOUS = "015unamimous"
    LEAD = "020lead"
    PLURALITY = "025plurality"
    CONCURRENCE = "030concurrence"
    CONCUR_IN_PART = "035concurrenceinpart"
    DISSENT = "040dissent"
    ADDENDUM = "050addendum"
    REMITTUR = "060remittitur"
    REHEARING = "070rehearing"
    ON_THE_MERITS = "080onthemerits"
    ON_MOTION_TO_STRIKE = "090onmotiontostrike"
    OPINION_TYPES = (
        (COMBINED, "Combined Opinion"),
        (UNANIMOUS, "Unanimous Opinion"),
        (LEAD, "Lead Opinion"),
        (PLURALITY, "Plurality Opinion"),
        (CONCURRENCE, "Concurrence Opinion"),
        (CONCUR_IN_PART, "In Part Opinion"),
        (DISSENT, "Dissent"),
        (ADDENDUM, "Addendum"),
        (REMITTUR, "Remittitur"),
        (REHEARING, "Rehearing"),
        (ON_THE_MERITS, "On the Merits"),
        (ON_MOTION_TO_STRIKE, "On Motion to Strike Cost Bill"),
    )
    cluster = models.ForeignKey(
        OpinionCluster,
        help_text="The cluster that the opinion is a part of",
        related_name="sub_opinions",
        on_delete=models.CASCADE,
    )
    opinions_cited = models.ManyToManyField(
        "self",
        help_text="Opinions cited by this opinion",
        through="OpinionsCited",
        through_fields=("citing_opinion", "cited_opinion"),
        symmetrical=False,
        related_name="opinions_citing",
        blank=True,
    )
    author = models.ForeignKey(
        "people_db.Person",
        help_text="The primary author of this opinion as a normalized field",
        related_name="opinions_written",
        on_delete=models.RESTRICT,
        blank=True,
        null=True,
    )
    author_str = models.TextField(
        help_text=(
            "The primary author of this opinion, as a simple text "
            "string. This field is used when normalized judges cannot "
            "be placed into the author field."
        ),
        blank=True,
    )
    per_curiam = models.BooleanField(
        help_text="Is this opinion per curiam, without a single author?",
        default=False,
    )
    joined_by = models.ManyToManyField(
        "people_db.Person",
        related_name="opinions_joined",
        help_text=(
            "Other judges that joined the primary author " "in this opinion"
        ),
        blank=True,
    )
    joined_by_str = models.TextField(
        help_text=(
            "Other judges that joined the primary author "
            "in this opinion str"
        ),
        blank=True,
    )
    type = models.CharField(max_length=20, choices=OPINION_TYPES)
    sha1 = models.CharField(
        help_text=(
            "unique ID for the document, as generated via SHA1 of the "
            "binary file or text data"
        ),
        max_length=40,
        db_index=True,
        blank=True,
    )
    page_count = models.IntegerField(
        help_text="The number of pages in the document, if known",
        blank=True,
        null=True,
    )
    download_url = models.URLField(
        help_text=(
            "The URL where the item was originally scraped. Note that "
            "these URLs may often be dead due to the court or the bulk "
            "provider changing their website. We keep the original link "
            "here given that it often contains valuable metadata."
        ),
        max_length=500,
        db_index=True,
        null=True,
        blank=True,
    )
    local_path = models.FileField(
        help_text=(
            f"The location in AWS S3 where the original opinion file is "
            f"stored. {s3_warning_note}"
        ),
        upload_to=make_upload_path,
        storage=IncrementingAWSMediaStorage(),
        blank=True,
        db_index=True,
    )
    plain_text = models.TextField(
        help_text=(
            "Plain text of the document after extraction using "
            "pdftotext, wpd2txt, etc."
        ),
        blank=True,
    )
    html = models.TextField(
        help_text="HTML of the document, if available in the original",
        blank=True,
    )
    html_lawbox = models.TextField(
        help_text="HTML of Lawbox documents", blank=True
    )
    html_columbia = models.TextField(
        help_text="HTML of Columbia archive", blank=True
    )
    html_anon_2020 = models.TextField(
        help_text="HTML of 2020 anonymous archive",
        blank=True,
    )
    xml_harvard = models.TextField(
        help_text="XML of Harvard CaseLaw Access Project opinion", blank=True
    )
    html_with_citations = models.TextField(
        help_text=(
            "HTML of the document with citation links and other "
            "post-processed markup added"
        ),
        blank=True,
    )
    extracted_by_ocr = models.BooleanField(
        help_text="Whether OCR was used to get this document content",
        default=False,
        db_index=True,
    )

    @property
    def siblings(self) -> QuerySet:
        # These are other sub-opinions of the current cluster.
        return self.cluster.sub_opinions

    def __str__(self) -> str:
        try:
            return f"{getattr(self, 'pk', None)} - {self.cluster.case_name}"
        except AttributeError:
            return f"Orphan opinion with ID: {self.pk}"

    def get_absolute_url(self) -> str:
        return reverse("view_case", args=[self.cluster.pk, self.cluster.slug])

    def clean(self) -> None:
        if self.type == "":
            raise ValidationError("'type' is a required field.")

    def save(
        self,
        index: bool = True,
        force_commit: bool = False,
        *args: List,
        **kwargs: Dict,
    ) -> None:
        super(Opinion, self).save(*args, **kwargs)
        if index:
            from cl.search.tasks import add_items_to_solr

            add_items_to_solr.delay([self.pk], "search.Opinion", force_commit)

    def as_search_dict(self) -> Dict[str, Any]:
        """Create a dict that can be ingested by Solr."""
        # IDs
        out = {
            "id": self.pk,
            "docket_id": self.cluster.docket.pk,
            "cluster_id": self.cluster.pk,
            "court_id": self.cluster.docket.court.pk,
        }

        # Opinion
        out.update(
            {
                "cites": [opinion.pk for opinion in self.opinions_cited.all()],
                "author_id": getattr(self.author, "pk", None),
                # 'per_curiam': self.per_curiam,
                "joined_by_ids": [judge.pk for judge in self.joined_by.all()],
                "type": self.type,
                "download_url": self.download_url or None,
                "local_path": deepgetattr(self, "local_path.name", None),
            }
        )

        # Cluster
        out.update(
            {
                "caseName": best_case_name(self.cluster),
                "caseNameShort": self.cluster.case_name_short,
                "sibling_ids": [sibling.pk for sibling in self.siblings.all()],
                "panel_ids": [judge.pk for judge in self.cluster.panel.all()],
                "non_participating_judge_ids": [
                    judge.pk
                    for judge in self.cluster.non_participating_judges.all()
                ],
                "judge": self.cluster.judges,
                "citation": [
                    str(cite) for cite in self.cluster.citations.all()
                ],
                "scdb_id": self.cluster.scdb_id,
                "source": self.cluster.source,
                "attorney": self.cluster.attorneys,
                "suitNature": self.cluster.nature_of_suit,
                "citeCount": self.cluster.citation_count,
                "status": self.cluster.get_precedential_status_display(),
                "status_exact": self.cluster.get_precedential_status_display(),
            }
        )
        try:
            out["lexisCite"] = str(
                self.cluster.citations.filter(type=Citation.LEXIS)[0]
            )
        except IndexError:
            pass

        try:
            out["neutralCite"] = str(
                self.cluster.citations.filter(type=Citation.NEUTRAL)[0]
            )
        except IndexError:
            pass

        if self.cluster.date_filed is not None:
            out["dateFiled"] = midnight_pst(self.cluster.date_filed)
        try:
            out["absolute_url"] = self.cluster.get_absolute_url()
        except NoReverseMatch:
            raise InvalidDocumentError(
                "Unable to save to index due to missing absolute_url "
                "(court_id: %s, item.pk: %s). Might the court have in_use set "
                "to False?" % (self.cluster.docket.court_id, self.pk)
            )

        # Docket
        docket = {"docketNumber": self.cluster.docket.docket_number}
        if self.cluster.docket.date_argued is not None:
            docket["dateArgued"] = midnight_pst(
                self.cluster.docket.date_argued
            )
        if self.cluster.docket.date_reargued is not None:
            docket["dateReargued"] = midnight_pst(
                self.cluster.docket.date_reargued
            )
        if self.cluster.docket.date_reargument_denied is not None:
            docket["dateReargumentDenied"] = midnight_pst(
                self.cluster.docket.date_reargument_denied
            )
        out.update(docket)

        court = {
            "court": self.cluster.docket.court.full_name,
            "court_citation_string": self.cluster.docket.court.citation_string,
            "court_exact": self.cluster.docket.court_id,  # For faceting
        }
        out.update(court)

        # Load the document text using a template for cleanup and concatenation
        text_template = loader.get_template("indexes/opinion_text.txt")
        out["text"] = text_template.render(
            {"item": self, "citation_string": self.cluster.citation_string}
        ).translate(null_map)

        return normalize_search_dicts(out)


@pghistory.track(AfterUpdateOrDeleteSnapshot(), obj_field=None)
class OpinionJoinedBy(Opinion.joined_by.through):
    """A model class to track opinion joined_by m2m relation"""

    class Meta:
        proxy = True


class OpinionsCited(models.Model):
    citing_opinion = models.ForeignKey(
        Opinion, related_name="cited_opinions", on_delete=models.CASCADE
    )
    cited_opinion = models.ForeignKey(
        Opinion, related_name="citing_opinions", on_delete=models.CASCADE
    )
    depth = models.IntegerField(
        help_text="The number of times the cited opinion was cited "
        "in the citing opinion",
        default=1,
        db_index=True,
    )

    #  quoted = models.BooleanField(
    #      help_text='Equals true if previous case was quoted directly',
    #      default=False,
    #      db_index=True,
    #  )
    # treatment: positive, negative, etc.
    #

    def __str__(self) -> str:
        return f"{self.citing_opinion.id} ⤜--cites⟶  {self.cited_opinion.id}"

    class Meta:
        verbose_name_plural = "Opinions cited"
        unique_together = ("citing_opinion", "cited_opinion")


class OpinionsCitedByRECAPDocument(models.Model):
    citing_document = models.ForeignKey(
        RECAPDocument, related_name="cited_opinions", on_delete=models.CASCADE
    )
    cited_opinion = models.ForeignKey(
        Opinion, related_name="citing_documents", on_delete=models.CASCADE
    )
    depth = models.IntegerField(
        help_text="The number of times the cited opinion was cited "
        "in the citing document",
        default=1,
    )

    def __str__(self) -> str:
        return f"{self.citing_document.id} ⤜--cites⟶  {self.cited_opinion.id}"

    class Meta:
        verbose_name_plural = "Opinions cited by RECAP document"
        unique_together = ("citing_document", "cited_opinion")
        indexes = [models.Index(fields=["depth"])]


class Parenthetical(models.Model):
    describing_opinion = models.ForeignKey(
        Opinion,
        related_name="authored_parentheticals",
        on_delete=models.CASCADE,
    )
    described_opinion = models.ForeignKey(
        Opinion, related_name="parentheticals", on_delete=models.CASCADE
    )
    group = models.ForeignKey(
        "ParentheticalGroup",
        related_name="parentheticals",
        on_delete=models.SET_NULL,
        blank=True,
        null=True,
    )
    text = models.TextField(
        help_text="The text of the description as written in the describing "
        "opinion",
    )
    score = models.FloatField(
        db_index=True,
        default=0.0,
        help_text="A score between 0 and 1 representing how descriptive the "
        "parenthetical is",
    )

    def __str__(self) -> str:
        return (
            f"{self.describing_opinion.id} description of "
            f"{self.described_opinion.id} (score {self.score}): {self.text}"
        )

    def get_absolute_url(self) -> str:
        cluster = self.described_opinion.cluster
        return reverse("view_summaries", args=[cluster.pk, cluster.slug])

    class Meta:
        verbose_name_plural = "Opinion parentheticals"


class ParentheticalGroup(models.Model):
    opinion = models.ForeignKey(
        Opinion,
        related_name="parenthetical_groups",
        on_delete=models.CASCADE,
        help_text="The opinion that the parentheticals in the group describe",
    )
    representative = models.ForeignKey(
        Parenthetical,
        related_name="represented_group",
        on_delete=models.CASCADE,
        help_text="The representative (i.e. high-ranked and similar to the "
        "cluster as a whole) parenthetical for the group",
    )
    score = models.FloatField(
        default=0.0,
        help_text="A score between 0 and 1 representing the quality of the "
        "parenthetical group",
    )
    size = models.IntegerField(
        help_text="The number of parentheticals that belong to the group"
    )

    def __str__(self) -> str:
        return (
            f"Parenthetical group for opinion {self.opinion_id} "
            f"(score {self.score})"
        )

    def get_absolute_url(self) -> str:
        return self.representative.get_absolute_url()

    class Meta:
        verbose_name_plural = "Parenthetical groups"
        indexes = [models.Index(fields=["score"])]


TaggableType = TypeVar("TaggableType", Docket, DocketEntry, RECAPDocument)


@pghistory.track(AfterUpdateOrDeleteSnapshot())
class Tag(AbstractDateTimeModel):
    name = models.CharField(
        help_text="The name of the tag.",
        max_length=50,
        db_index=True,
        unique=True,
    )

    def __str__(self) -> str:
        return f"{self.pk}: {self.name}"

    def tag_object(self, thing: TaggableType) -> Tuple["Tag", bool]:
        """Atomically add a tag to an item.

        Django has a system for adding to a m2m relationship like the ones
        between tags and other objects. Normally, you can just use:

            some_thing.add(tag)

        Alas, that's not atomic and if you have multiple processes or threads
        running — as you would in a Celery queue — you will get
        IntegrityErrors. So...this function does the same thing by using the
        tag through tables, as described here:

            https://stackoverflow.com/a/37968648/64911

        By using get_or_create calls, we make it atomic, fixing the problem.

        :param thing: Either a Docket, DocketEntry, or RECAPDocument that you
        wish to tag.
        :return: A tuple with the tag and whether a new item was created
        """
        if type(thing) == Docket:
            return self.dockets.through.objects.get_or_create(
                docket_id=thing.pk, tag_id=self.pk
            )
        elif type(thing) == DocketEntry:
            return self.docket_entries.through.objects.get_or_create(
                docketentry_id=thing.pk, tag_id=self.pk
            )
        elif type(thing) == RECAPDocument:
            return self.recap_documents.through.objects.get_or_create(
                recapdocument_id=thing.pk, tag_id=self.pk
            )
        elif type(thing) == Claim:
            return self.claims.through.objects.get_or_create(
                claim_id=thing.pk, tag_id=self.pk
            )
        else:
            raise NotImplementedError("Object type not supported for tagging.")


# class AppellateReview(models.Model):
#     REVIEW_STANDARDS = (
#         ('d', 'Discretionary'),
#         ('m', 'Mandatory'),
#         ('s', 'Special or Mixed'),
#     )
#     upper_court = models.ForeignKey(
#         Court,
#         related_name='lower_courts_reviewed',
#         on_delete=models.RESTRICT,
#     )
#     lower_court = models.ForeignKey(
#         Court,
#         related_name='reviewed_by',
#         on_delete=models.RESTRICT,
#     )
#     date_start = models.DateTimeField(
#         help_text="The date this appellate review relationship began",
#         db_index=True,
#         null=True
#     )
#     date_end = models.DateTimeField(
#         help_text="The date this appellate review relationship ended",
#         db_index=True,
#         null=True
#     )
#     review_standard =  models.CharField(
#         max_length=1,
#         choices=REVIEW_STANDARDS,
#     )
#     def __str__(self) -> str:
#         return u'%s ⤜--reviewed by⟶  %s' % (self.lower_court.id,
#                                         self.upper_court.id)
#
#     class Meta:
#         unique_together = ("upper_court", "lower_court")
class SEARCH_TYPES:
    OPINION = "o"
    RECAP = "r"
    DOCKETS = "d"
    ORAL_ARGUMENT = "oa"
    PEOPLE = "p"
    NAMES = (
        (OPINION, "Opinions"),
        (RECAP, "RECAP"),
        (DOCKETS, "RECAP Dockets"),
        (ORAL_ARGUMENT, "Oral Arguments"),
        (PEOPLE, "People"),
    )
    ALL_TYPES = [OPINION, RECAP, ORAL_ARGUMENT, PEOPLE]<|MERGE_RESOLUTION|>--- conflicted
+++ resolved
@@ -2835,9 +2835,8 @@
             # To look up individual citations
             models.Index(fields=["volume", "reporter", "page"]),
             # To generate reporter volume lists
-<<<<<<< HEAD
-            ("volume", "reporter"),
-        )
+            models.Index(fields=["volume", "reporter"]),
+        ]
         unique_together = (
             ("cluster", "volume", "reporter", "page"),
             ("cluster_stub", "volume", "reporter", "page"),
@@ -2848,11 +2847,6 @@
                 name="not_both_null",
             )
         ]
-=======
-            models.Index(fields=["volume", "reporter"]),
-        ]
-        unique_together = (("cluster", "volume", "reporter", "page"),)
->>>>>>> 37d2ec71
 
 
 def sort_cites(c):

--- conflicted
+++ resolved
@@ -2529,27 +2529,9 @@
         self.assertEqual(de_nyed_utc.datetime_filed, target_date_aware)
 
 
-<<<<<<< HEAD
 class OASearchBase:
     """Oral argument search tests"""
 
-=======
-class OASearchTest(IndexedSolrTestCase, AudioTestCase):
-    """Oral argument search tests"""
-
-    @classmethod
-    def setUpTestData(cls):
-        super().setUpTestData()
-        cls.author = PersonFactory.create()
-        cls.audio_4 = AudioFactory.create(
-            case_name="Hong Liu Lorem v. Lynch-Loretta E.",
-            docket_id=3,
-            duration=653,
-            judges="John Smith",
-        )
-        cls.audio_4.panel.add(cls.author)
-
->>>>>>> 9a69e3ec
     @staticmethod
     def get_article_count(r):
         """Get the article count in a query response"""
@@ -2645,9 +2627,6 @@
             msg="'Jose' should come BEFORE 'Hong Liu' when order_by relevance.",
         )
 
-<<<<<<< HEAD
-    def test_oa_results_search_match_phrase(self) -> None:
-=======
         # API
         r = self.client.get(
             reverse("search-list", kwargs={"version": "v3"}),
@@ -2662,114 +2641,7 @@
             msg="'Jose' should come BEFORE 'Hong Liu' when order_by relevance.",
         )
 
-        # Relevance order, two words match.
-        search_params = {
-            "q": "Lynch Loretta",
-            "type": SEARCH_TYPES.ORAL_ARGUMENT,
-            "order_by": "score desc",
-        }
-        # Frontend
-        r = self.client.get(
-            reverse("show_results"),
-            search_params,
-        )
-        actual = self.get_article_count(r)
-        expected = 3
-        self.assertEqual(actual, expected)
-        self.assertTrue(
-            r.content.decode().index("Hong Liu Yang")
-            < r.content.decode().index("Hong Liu Lorem")
-            < r.content.decode().index("Jose"),
-            msg="'Hong Liu Yang' should come BEFORE 'Hong Liu Lorem' and 'Jose' when order_by relevance.",
-        )
-        # API
-        r = self.client.get(
-            reverse("search-list", kwargs={"version": "v3"}),
-            search_params,
-        )
-        actual = self.get_results_count(r)
-        expected = 3
-        self.assertEqual(actual, expected)
-        self.assertTrue(
-            r.content.decode().index("Hong Liu Yang")
-            < r.content.decode().index("Hong Liu Lorem")
-            < r.content.decode().index("Jose"),
-            msg="'Hong Liu Yang' should come BEFORE 'Hong Liu Lorem' and 'Jose' when order_by relevance.",
-        )
-
-        # Relevance order, two words match, reverse order.
-        search_params = {
-            "q": "Loretta Lynch",
-            "type": SEARCH_TYPES.ORAL_ARGUMENT,
-            "order_by": "score desc",
-        }
-        # Frontend
-        r = self.client.get(
-            reverse("show_results"),
-            search_params,
-        )
-        actual = self.get_article_count(r)
-        expected = 3
-        self.assertEqual(actual, expected)
-        self.assertTrue(
-            r.content.decode().index("Jose")
-            < r.content.decode().index("Hong Liu Yang")
-            < r.content.decode().index("Hong Liu Lorem"),
-            msg="'Jose' should come BEFORE 'Hong Liu Yang' and 'Hong Liu Lorem' when order_by relevance.",
-        )
-
-        # API
-        r = self.client.get(
-            reverse("search-list", kwargs={"version": "v3"}),
-            search_params,
-        )
-        actual = self.get_results_count(r)
-        expected = 3
-        self.assertEqual(actual, expected)
-        self.assertTrue(
-            r.content.decode().index("Jose")
-            < r.content.decode().index("Hong Liu Yang")
-            < r.content.decode().index("Hong Liu Lorem"),
-            msg="'Jose' should come BEFORE 'Hong Liu Yang' and 'Hong Liu Lorem' when order_by relevance.",
-        )
-
-        # Relevance order, hyphenated compound word.
-        search_params = {
-            "q": "Lynch-Loretta E.",
-            "type": SEARCH_TYPES.ORAL_ARGUMENT,
-            "order_by": "score desc",
-        }
-        # Frontend
-        r = self.client.get(
-            reverse("show_results"),
-            search_params,
-        )
-        actual = self.get_article_count(r)
-        expected = 3
-        self.assertEqual(actual, expected)
-        self.assertTrue(
-            r.content.decode().index("Hong Liu Yang")
-            < r.content.decode().index("Hong Liu Lorem")
-            < r.content.decode().index("Jose"),
-            msg="'Hong Liu Yang' should come BEFORE 'Hong Liu Lorem' and 'Jose' when order_by relevance.",
-        )
-
-        # API
-        r = self.client.get(
-            reverse("search-list", kwargs={"version": "v3"}),
-            search_params,
-        )
-        actual = self.get_results_count(r)
-        expected = 3
-        self.assertEqual(actual, expected)
-        self.assertTrue(
-            r.content.decode().index("Hong Liu Yang")
-            < r.content.decode().index("Hong Liu Lorem")
-            < r.content.decode().index("Jose"),
-            msg="'Hong Liu Yang' should come BEFORE 'Hong Liu Lorem' and 'Jose' when order_by relevance.",
-        )
-
->>>>>>> 9a69e3ec
+    def test_oa_results_search_match_phrase(self) -> None:
         # Search by phrase that only matches one result.
         search_params = {
             "q": "Hong Liu Lorem",
@@ -3180,33 +3052,22 @@
         # Frontend
         r = self.client.get(
             reverse("show_results"),
-<<<<<<< HEAD
-            {
-                "type": SEARCH_TYPES.ORAL_ARGUMENT,
-                "q": "Loretta NOT (Hong Liu)",
-            },
-=======
-            search_params,
->>>>>>> 9a69e3ec
+            search_params,
         )
         actual = self.get_article_count(r)
         expected = 1
         self.assertEqual(actual, expected)
         self.assertIn("Jose A.", r.content.decode())
-
-<<<<<<< HEAD
+        # API
+        r = self.client.get(
+            reverse("search-list", kwargs={"version": "v3"}),
+            search_params,
+        )
+        actual = self.get_results_count(r)
+        self.assertEqual(actual, expected)
+        self.assertIn("Jose A.", r.content.decode())
+
     def test_oa_advanced_search_and_query(self) -> None:
-=======
-        # API
-        r = self.client.get(
-            reverse("search-list", kwargs={"version": "v3"}),
-            search_params,
-        )
-        actual = self.get_results_count(r)
-        self.assertEqual(actual, expected)
-        self.assertIn("Jose A.", r.content.decode())
-
->>>>>>> 9a69e3ec
         # AND query
         search_params = {
             "type": SEARCH_TYPES.ORAL_ARGUMENT,
@@ -3378,33 +3239,7 @@
         self.assertIn("SEC", r.content.decode())
         self.assertIn("Jose", r.content.decode())
 
-<<<<<<< HEAD
     def test_oa_advanced_search_by_field_and_keyword(self) -> None:
-=======
-        # Query by two advanced fields, caseName and docketNumber
-        search_params = {
-            "type": SEARCH_TYPES.ORAL_ARGUMENT,
-            "q": "caseName:Loretta AND docketNumber:2",
-        }
-        # Frontend
-        r = self.client.get(
-            reverse("show_results"),
-            search_params,
-        )
-        actual = self.get_article_count(r)
-        expected = 1
-        self.assertEqual(actual, expected)
-        self.assertIn("Jose", r.content.decode())
-        # API
-        r = self.client.get(
-            reverse("search-list", kwargs={"version": "v3"}),
-            search_params,
-        )
-        actual = self.get_results_count(r)
-        self.assertEqual(actual, expected)
-        self.assertIn("Jose", r.content.decode())
-
->>>>>>> 9a69e3ec
         # Query by advanced field and refine by keyword.
         search_params = {
             "type": SEARCH_TYPES.ORAL_ARGUMENT,
@@ -3467,20 +3302,7 @@
             "Jose A. Dominguez v. Loretta E. Lynch", r.content.decode()
         )
         self.assertIn("Hong Liu Yang v. Lynch-Loretta E.", r.content.decode())
-<<<<<<< HEAD
         self.assertIn("Hong Liu Lorem v. Lynch-Loretta E.", r.content.decode())
-
-    def test_oa_search_api(self) -> None:
-        """Can we get oa results on the search endpoint?"""
-        r = self.client.get(
-            reverse("search-list", kwargs={"version": "v3"}),
-            {"type": SEARCH_TYPES.ORAL_ARGUMENT},
-        )
-        self.assertEqual(
-            r.status_code,
-            HTTP_200_OK,
-            msg="Did not get good status code from oral arguments API endpoint",
-        )
 
 
 @override_flag("oral-arguments-es", active=False)
@@ -3634,7 +3456,4 @@
             < r.content.decode().index("Hong Liu Yang")
             < r.content.decode().index("Jose"),
             msg="'Hong Liu Yang' should come BEFORE 'Hong Liu Lorem' and 'Jose' when order_by relevance.",
-        )
-=======
-        self.assertIn("Hong Liu Lorem v. Lynch-Loretta E.", r.content.decode())
->>>>>>> 9a69e3ec
+        )
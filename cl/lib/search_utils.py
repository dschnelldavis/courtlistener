import re
from urllib import urlencode
from urlparse import parse_qs

from django.conf import settings
from django.http import QueryDict

from cl.citations.find_citations import get_citations
from cl.citations.match_citations import match_citation
<<<<<<< HEAD
from cl.recommendations.search import handle_related_query
=======
from cl.search.forms import SearchForm
>>>>>>> 19b215cf
from cl.search.models import Court

boosts = {
    'qf': {
        'o': {
            'text': 1,
            'caseName': 4,
            'docketNumber': 2,
        },
        'r': {
            'text': 1,
            'caseName': 4,
            'docketNumber': 3,
            'description': 2,
        },
        'oa': {
            'text': 1,
            'caseName': 4,
            'docketNumber': 2,
        },
        'p': {
            'text': 1,
            'name': 4,
            # Suppress these fields b/c a match on them returns the wrong
            # person.
            'appointer': 0.3,
            'supervisor': 0.3,
            'predecessor': 0.3,
        },
    },
    # Phrase-based boosts.
    'pf': {
        'o': {
            'text': 3,
            'caseName': 3,
        },
        'r': {
            'text': 3,
            'caseName': 3,
            'description': 3,
        },
        'oa': {
            'caseName': 3,
        },
        'p': {
            # None here. Phrases don't make much sense for people.
        },
    },
}


def make_get_string(request, nuke_fields=None):
    """Makes a get string from the request object. If necessary, it removes
    the pagination parameters.
    """
    if nuke_fields is None:
        nuke_fields = ['page']
    get_dict = parse_qs(request.META['QUERY_STRING'])
    for key in nuke_fields:
        try:
            del get_dict[key]
        except KeyError:
            pass
    get_string = urlencode(get_dict, True)
    if len(get_string) > 0:
        get_string += '&'
    return get_string


def get_query_citation(cd):
    """Extract citations from the query string and return them, or return
    None
    """
    if not cd.get('q'):
        return None
    citations = get_citations(cd['q'], html=False)

    matches = None
    if len(citations) == 1:
        # If it's not exactly one match, user doesn't get special help.
        matches = match_citation(citations[0])
        if len(matches) >= 1:
            # Just return the first result if there is more than one. This
            # should be rare, and they're ordered by relevance.
            return matches.result.docs[0]

    return matches


def make_stats_variable(search_form, paged_results):
    """Create a useful facet variable for use in a template

    This function merges the fields in the form with the facet counts from
    Solr, creating useful variables for the front end.

    We need to handle two cases:
      1. Page loads where we don't have facet values. This can happen when the
         search was invalid (bad date formatting, for example), or when the
         search itself crashed (bad Solr syntax, for example).
      2. A regular page load, where everything worked properly.

    In either case, the count value is associated with the form fields as an
    attribute named "count". If the search didn't work, the value will be None.
    If it did, the value will be an int.
    """
    facet_fields = []
    try:
        solr_facet_values = dict(paged_results.object_list.facet_counts
                                 .facet_fields['status_exact'])
    except (AttributeError, KeyError):
        # AttributeError: Query failed.
        # KeyError: Faceting not enabled on field.
        solr_facet_values = {}

    for field in search_form:
        if not field.html_name.startswith('stat_'):
            continue

        try:
            count = solr_facet_values[field.html_name.replace('stat_', '')]
        except KeyError:
            # Happens when a field is iterated on that doesn't exist in the
            # facets variable
            count = None

        field.count = count
        facet_fields.append(field)
    return facet_fields


def merge_form_with_courts(courts, search_form):
    """Merges the courts dict with the values from the search form.

    Final value is like (note that order is significant):
    courts = {
        'federal': [
            {'name': 'Eighth Circuit',
             'id': 'ca8',
             'checked': True,
             'jurisdiction': 'F',
             'has_oral_argument_scraper': True,
            },
            ...
        ],
        'district': [
            {'name': 'D. Delaware',
             'id': 'deld',
             'checked' False,
             'jurisdiction': 'FD',
             'has_oral_argument_scraper': False,
            },
            ...
        ],
        'state': [
            [{}, {}, {}][][]
        ],
        ...
    }

    State courts are a special exception. For layout purposes, they get
    bundled by supreme court and then by hand. Yes, this means new state courts
    requires manual adjustment here.
    """
    # Are any of the checkboxes checked?
    checked_statuses = [field.value() for field in search_form
                        if field.html_name.startswith('court_')]
    no_facets_selected = not any(checked_statuses)
    all_facets_selected = all(checked_statuses)
    court_count = len([status for status in checked_statuses if status is True])
    court_count_human = court_count
    if all_facets_selected:
        court_count_human = 'All'

    for field in search_form:
        if no_facets_selected:
            for court in courts:
                court.checked = True
        else:
            for court in courts:
                # We're merging two lists, so we have to do a nested loop
                # to find the right value.
                if 'court_%s' % court.pk == field.html_name:
                    court.checked = field.value()
                    break

    # Build the dict with jurisdiction keys and arrange courts into tabs
    court_tabs = {
        'federal': [],
        'district': [],
        'state': [],
        'special': [],
    }
    bap_bundle = []
    b_bundle = []
    state_bundle = []
    state_bundles = []
    for court in courts:
        if court.jurisdiction == Court.FEDERAL_APPELLATE:
            court_tabs['federal'].append(court)
        elif court.jurisdiction == Court.FEDERAL_DISTRICT:
            court_tabs['district'].append(court)
        elif court.jurisdiction in Court.BANKRUPTCY_JURISDICTIONS:
            # Bankruptcy gets bundled into BAPs and regular courts.
            if court.jurisdiction == Court.FEDERAL_BANKRUPTCY_PANEL:
                bap_bundle.append(court)
            else:
                b_bundle.append(court)
        elif court.jurisdiction in Court.STATE_JURISDICTIONS:
            # State courts get bundled by supreme courts
            if court.jurisdiction == Court.STATE_SUPREME:
                # Whenever we hit a state supreme court, we append the
                # previous bundle and start a new one.
                if state_bundle:
                    state_bundles.append(state_bundle)
                state_bundle = [court]
            else:
                state_bundle.append(court)
        elif court.jurisdiction in [Court.FEDERAL_SPECIAL, Court.COMMITTEE,
                                    Court.INTERNATIONAL]:
            court_tabs['special'].append(court)

    # append the final state bundle after the loop ends. Hack?
    state_bundles.append(state_bundle)

    # Put the bankruptcy bundles in the courts dict
    if bap_bundle:
        court_tabs['bankruptcy_panel'] = [bap_bundle]
    court_tabs['bankruptcy'] = [b_bundle]

    # Divide the state bundles into the correct partitions
    court_tabs['state'].append(state_bundles[:17])
    court_tabs['state'].append(state_bundles[17:34])
    court_tabs['state'].append(state_bundles[34:])

    return court_tabs, court_count_human, court_count


def make_fq(cd, field, key):
    """Does some minimal processing of the query string to get it into a
    proper field query.

    This is necessary because despite our putting AND as the default join
    method, in some cases Solr decides OR is a better approach. So, to work
    around this bug, we do some minimal query parsing ourselves.
    """
    q = cd[key]
    q = q.replace(':', ' ')

    if q.startswith('"') and q.endswith('"'):
        # User used quotes. Just pass it through.
        return '%s:(%s)' % (field, q)

    # Iterate over the query word by word. If the word is a conjunction
    # word, detect that and use the user's request. Else, make sure there's
    # an AND everywhere there should be.
    words = q.split()
    clean_q = [words[0]]
    needs_default_conjunction = True
    for word in words[1:]:
        if word.lower() in ['and', 'or', 'not']:
            clean_q.append(word.upper())
            needs_default_conjunction = False
        else:
            if needs_default_conjunction:
                clean_q.append('AND')
            clean_q.append(word)
            needs_default_conjunction = True
    fq = '%s:(%s)' % (field, ' '.join(clean_q))
    return fq


def make_boolean_fq(cd, field, key):
    return '%s:%s' % (field, str(cd[key]).lower())


def make_fq_proximity_query(cd, field, key):
    """Make an fq proximity query, attempting to normalize and user input.

    This neuters the citation query box, but at the same time ensures that a
    query for 22 US 44 doesn't return an item with parallel citations 22 US 88
    and 44 F.2d 92. I.e., this ensures that queries don't span citations. This
    works because internally Solr uses proximity to create multiValue fields.

    See: http://stackoverflow.com/a/33858649/64911 and
         https://github.com/freelawproject/courtlistener/issues/381
    """
    # Remove all valid Solr tokens, replacing with a space.
    q = re.sub('[\^\?\*:\(\)!\"~\-\[\]]', ' ', cd[key])

    # Remove all valid Solr words
    tokens = []
    for token in q.split():
        if token not in ['AND', 'OR', 'NOT', 'TO']:
            tokens.append(token)
    return '%s:("%s"~5)' % (field, ' '.join(tokens))


def make_date_query(query_field, before, after):
    """Given the cleaned data from a form, return a valid Solr fq string"""
    if any([before, after]):
        if hasattr(after, 'strftime'):
            date_filter = '[%sT00:00:00Z TO ' % after.isoformat()
        else:
            date_filter = '[* TO '
        if hasattr(before, 'strftime'):
            date_filter = '%s%sT23:59:59Z]' % (date_filter, before.isoformat())
        else:
            date_filter = '%s*]' % date_filter
    else:
        # No date filters were requested
        return ""
    return '%s:%s' % (query_field, date_filter)


def make_cite_count_query(cd):
    """Given the cleaned data from a form, return a valid Solr fq string"""
    start = cd.get('cited_gt') or u'*'
    end = cd.get('cited_lt') or u'*'
    if start == '*' and end == '*':
        return ""
    else:
        return 'citeCount:[%s TO %s]' % (start, end)


def get_selected_field_string(cd, prefix):
    """Pulls the selected checkboxes out of the form data, and puts it into
    Solr strings. Uses a prefix to know which items to pull out of the cleaned
    data. Check forms.py to see how the prefixes are set up.

    Final strings are of the form "A" OR "B" OR "C", with quotes in case there
    are spaces in the values.
    """
    selected_fields = ['"%s"' % k.replace(prefix, '')
                       for k, v in cd.items()
                       if (k.startswith(prefix) and v is True)]
    if len(selected_fields) == cd["_%scount" % prefix]:
        # All the boxes are checked. No need for filtering.
        return ''
    else:
        selected_field_string = ' OR '.join(selected_fields)
        return selected_field_string


def make_boost_string(fields):
    qf_array = []
    for k, v in fields.items():
        qf_array.append('%s^%s' % (k, v))
    return ' '.join(qf_array)


def add_boosts(main_params, cd):
    """Add any boosts that make sense for the query."""
    if cd['type'] == 'o' and main_params['sort'].startswith('score'):
        main_params['boost'] = 'pagerank'

    # Apply standard qf parameters
    qf = boosts['qf'][cd['type']].copy()
    main_params['qf'] = make_boost_string(qf)

    if cd['type'] in ['o', 'r', 'oa']:
        # Give a boost on the case_name field if it's obviously a case_name
        # query.
        vs_query = any([' v ' in main_params['q'],
                        ' v. ' in main_params['q'],
                        ' vs. ' in main_params['q']])
        in_re_query = main_params['q'].lower().startswith('in re ')
        matter_of_query = main_params['q'].lower().startswith('matter of ')
        ex_parte_query = main_params['q'].lower().startswith('ex parte ')
        if any([vs_query, in_re_query, matter_of_query, ex_parte_query]):
            qf.update({'caseName': 50})
            main_params['qf'] = make_boost_string(qf)

    # Apply phrase-based boosts
    if cd['type'] in ['o', 'r', 'oa']:
        main_params['pf'] = make_boost_string(boosts['pf'][cd['type']])
        main_params['ps'] = 5


def add_faceting(main_params, cd, facet):
    """Add any faceting filters to the query."""
    if not facet:
        # Faceting is off. Do nothing.
        return

    facet_params = {}
    if cd['type'] == 'o':
        facet_params = {
            'facet': 'true',
            'facet.mincount': 0,
            'facet.field': '{!ex=dt}status_exact',
        }
    main_params.update(facet_params)


def add_highlighting(main_params, cd, highlight):
    """Add any parameters relating to highlighting."""

    if not highlight:
        # highlighting is off, therefore we get the default fl parameter,
        # which gives us all fields. We could set it manually, but there's
        # no need.
        return

    # Common highlighting params up here.
    main_params.update({
        'hl': 'true',
        'f.text.hl.snippets': '5',
        'f.text.hl.maxAlternateFieldLength': '500',
        'f.text.hl.alternateField': 'text',
    })

    if highlight == 'text':
        main_params['hl.fl'] = 'text'
        return

    assert highlight == 'all', "Got unexpected highlighting value."
    # Requested fields for the main query. We only need the fields
    # here that are not requested as part of highlighting. Facet
    # params are not set here because they do not retrieve results,
    # only counts (they are set to 0 rows).
    if cd['type'] == 'o':
        fl = ['absolute_url', 'citeCount', 'court_id', 'dateFiled',
              'download_url', 'id',  'local_path', 'sibling_ids', 'source',
              'status']
        hlfl = ['caseName', 'citation', 'court_citation_string', 'docketNumber',
                'judge', 'lexisCite', 'neutralCite', 'suitNature', 'text']
    elif cd['type'] == 'r':
        fl = ['absolute_url', 'assigned_to_id', 'attachment_number', 'attorney',
              'court_id', 'dateArgued', 'dateFiled', 'dateTerminated',
              'docket_absolute_url', 'docket_id', 'document_number', 'id',
              'is_available', 'page_count', 'party', 'referred_to_id']
        hlfl = ['assignedTo', 'caseName', 'cause', 'court_citation_string',
                'docketNumber', 'juryDemand', 'referredTo', 'short_description',
                'suitNature', 'text']
    elif cd['type'] == 'oa':
        fl = ['id', 'absolute_url', 'court_id', 'local_path', 'source',
              'download_url', 'docket_id', 'dateArgued', 'duration']
        hlfl = ['text', 'caseName', 'judge', 'docketNumber',
                'court_citation_string']
    elif cd['type'] == 'p':
        fl = ['id', 'absolute_url', 'dob', 'date_granularity_dob', 'dod',
              'date_granularity_dod', 'political_affiliation',
              'aba_rating', 'school', 'appointer', 'supervisor', 'predecessor',
              'selection_method', 'court']
        hlfl = ['name', 'dob_city', 'dob_state', 'name_reverse']

    main_params.update({
        'fl': ','.join(fl),
        'hl.fl': ','.join(hlfl),
    })
    for field in hlfl:
        if field == 'text':
            continue
        main_params['f.%s.hl.fragListBuilder' % field] = 'single'
        main_params['f.%s.hl.alternateField' % field] = field


def add_filter_queries(main_params, cd):
    """Add the fq params"""
    # Changes here are usually mirrored in place_facet_queries, below.
    main_fq = []

    if cd['type'] == 'o':
        if cd['case_name']:
            main_fq.append(make_fq(cd, 'caseName', 'case_name'))
        if cd['judge']:
            main_fq.append(make_fq(cd, 'judge', 'judge'))
        if cd['docket_number']:
            main_fq.append(make_fq(cd, 'docketNumber', 'docket_number'))
        if cd['citation']:
            main_fq.append(make_fq_proximity_query(cd, 'citation', 'citation'))
        if cd['neutral_cite']:
            main_fq.append(make_fq(cd, 'neutralCite', 'neutral_cite'))
        main_fq.append(make_date_query('dateFiled', cd['filed_before'],
                                       cd['filed_after']))

        # Citation count
        cite_count_query = make_cite_count_query(cd)
        main_fq.append(cite_count_query)

    elif cd['type'] == 'r':
        if cd['case_name']:
            main_fq.append(make_fq(cd, 'caseName', 'case_name'))
        if cd['description']:
            main_fq.append(make_fq(cd, 'description', 'description'))
        if cd['docket_number']:
            main_fq.append(make_fq(cd, 'docketNumber', 'docket_number'))
        if cd['nature_of_suit']:
            main_fq.append(make_fq(cd, 'suitNature', 'nature_of_suit'))
        if cd['cause']:
            main_fq.append(make_fq(cd, 'cause', 'cause'))
        if cd['document_number']:
            main_fq.append(make_fq(cd, 'document_number', 'document_number'))
        if cd['attachment_number']:
            main_fq.append(make_fq(cd, 'attachment_number', 'attachment_number'))
        if cd['assigned_to']:
            main_fq.append(make_fq(cd, 'assignedTo', 'assigned_to'))
        if cd['referred_to']:
            main_fq.append(make_fq(cd, 'referredTo', 'referred_to'))
        if cd['available_only']:
            main_fq.append(make_boolean_fq(cd, 'is_available', 'available_only'))
        if cd['party_name']:
            main_fq.append(make_fq(cd, 'party', 'party_name'))
        if cd['atty_name']:
            main_fq.append(make_fq(cd, 'attorney', 'atty_name'))

        main_fq.append(make_date_query('dateFiled', cd['filed_before'],
                                       cd['filed_after']))

    elif cd['type'] == 'oa':
        if cd['case_name']:
            main_fq.append(make_fq(cd, 'caseName', 'case_name'))
        if cd['judge']:
            main_fq.append(make_fq(cd, 'judge', 'judge'))
        if cd['docket_number']:
            main_fq.append(make_fq(cd, 'docketNumber', 'docket_number'))
        main_fq.append(make_date_query('dateArgued', cd['argued_before'],
                                       cd['argued_after']))

    elif cd['type'] == 'p':
        if cd['name']:
            main_fq.append(make_fq(cd, 'name', "name"))
        if cd['dob_city']:
            main_fq.append(make_fq(cd, 'dob_city', 'dob_city'))
        if cd['dob_state']:
            main_fq.append(make_fq(cd, 'dob_state_id', 'dob_state'))
        if cd['school']:
            main_fq.append(make_fq(cd, 'school', 'school'))
        if cd['appointer']:
            main_fq.append(make_fq(cd, 'appointer', 'appointer'))
        if cd['selection_method']:
            main_fq.append(make_fq(cd, 'selection_method_id', 'selection_method'))
        if cd['political_affiliation']:
            main_fq.append(make_fq(cd, 'political_affiliation_id', 'political_affiliation'))
        main_fq.append(make_date_query('dob', cd['born_before'],
                                       cd['born_after']))

    # Facet filters
    if cd['type'] == 'o':
        selected_stats_string = get_selected_field_string(cd, 'stat_')
        if len(selected_stats_string) > 0:
            main_fq.append('{!tag=dt}status_exact:(%s)' % selected_stats_string)

    selected_courts_string = get_selected_field_string(cd, 'court_')
    if len(selected_courts_string) > 0:
        main_fq.append('court_exact:(%s)' % selected_courts_string)

    # If a param has been added to the fq variables, then we add them to the
    # main_params var. Otherwise, we don't, as doing so throws an error.
    if len(main_fq) > 0:
        if 'fq' in main_params:
            main_params['fq'].append(main_fq)
        else:
            main_params['fq'] = main_fq


def map_to_docket_entry_sorting(sort_string):
    """Convert a RECAP sorting param to a docket entry sorting parameter."""
    if sort_string == 'dateFiled asc':
        return 'entry_date_filed asc'
    elif sort_string == 'dateFiled desc':
        return 'entry_date_filed desc'
    else:
        return sort_string


def add_grouping(main_params, cd, group):
    """Add any grouping parameters."""
    if cd['type'] == 'o':
        # Group clusters. Because this uses faceting, we use the collapse query
        # parser here instead of the usual result grouping. Faceting with
        # grouping has terrible performance.
        group_fq = "{!collapse field=cluster_id sort='type asc'}"
        if 'fq' in main_params:
            main_params['fq'].append(group_fq)
        else:
            main_params['fq'] = group_fq

    elif cd['type'] == 'r' and group is True:
        docket_query = re.match('docket_id:\d+', cd['q'])
        if docket_query:
            group_sort = map_to_docket_entry_sorting(main_params['sort'])
        else:
            group_sort = 'score desc'
        group_params = {
            'group': 'true',
            'group.ngroups': 'true',
            'group.limit': 5 if not docket_query else 500,
            'group.field': 'docket_id',
            'group.sort': group_sort,
        }
        main_params.update(group_params)


def regroup_snippets(results):
    """Regroup the snippets in a grouped result.

    Grouped results will have snippets for each of the group members. Some of
    the snippets will be the same because they're the same across all items in
    the group. For example, every opinion in the opinion index contains the
    name of the attorneys. So, if we have a match on the attorney name, that'll
    generate a snippet for both the lead opinion and a dissent.

    In this function, we identify these kinds of duplicates and pull them out.
    We also flatten the results so that snippets are easier to get.

    This also supports results that have been paginated and ones that have not.
    """
    if results is None:
        return

    if hasattr(results, 'paginator'):
        group_field = results.object_list.group_field
    else:
        group_field = results.group_field
    if group_field is not None:
        if hasattr(results, 'paginator'):
            groups = getattr(results.object_list.groups, group_field)['groups']
        else:
            groups = results

        for group in groups:
            snippets = []
            for doc in group['doclist']['docs']:
                for snippet in doc['solr_highlights']['text']:
                    if snippet not in snippets:
                        snippets.append(snippet)
            group['snippets'] = snippets


def print_params(params):
    if settings.DEBUG:
        print("Params sent to search are:\n%s" % ' &\n'.join(
            ['  %s = %s' % (k, v) for k, v in params.items()]
        ))
        # print results_si.execute()


def build_main_query(cd, highlight='all', order_by='', facet=True, group=True):
    main_params = {
        'q': cd['q'] or '*',
        'sort': cd.get('order_by', order_by),
        'caller': 'build_main_query',
    }
    add_faceting(main_params, cd, facet)
    add_boosts(main_params, cd)
    add_highlighting(main_params, cd, highlight)
    add_filter_queries(main_params, cd)
    add_grouping(main_params, cd, group)
    handle_related_query(main_params)

    print_params(main_params)
    return main_params


def build_main_query_from_query_string(query_string, updates=None, kwargs=None):
    """Build a main query dict from a query string

    :param query_string: A GET string to build from.
    :param updates: A dict that can be added to the normal finished query
    string to override any of its defaults.
    :param kwargs: Kwargs to send to the build_main_query function
    :return: A dict that can be sent to Solr for querying
    """
    qd = QueryDict(query_string)
    search_form = SearchForm(qd)

    if not search_form.is_valid():
        return None

    cd = search_form.cleaned_data
    if kwargs is None:
        main_query = build_main_query(cd)
    else:
        main_query = build_main_query(cd, **kwargs)
    if updates is not None:
        main_query.update(updates)

    return main_query


def build_coverage_query(court, q):
    params = {
        'facet': 'true',
        'facet.range': 'dateFiled',
        'facet.range.start': '1600-01-01T00:00:00Z',  # Assume very early date.
        'facet.range.end': 'NOW/DAY',
        'facet.range.gap': '+1YEAR',
        'rows': 0,
        'q': q or '*',  # Without this, results will be omitted.
        'caller': 'build_coverage_query',
    }
    if court.lower() != 'all':
        params['fq'] = ['court_exact:%s' % court]
    return params


def build_court_count_query(group=False):
    """Build a query that returns the count of cases for all courts

    :param group: Should the results be grouped? Note that grouped facets have
    bad performance.
    """
    params = {
        'q': '*',
        'facet': 'true',
        'facet.field': 'court_exact',
        'facet.limit': -1,
        'rows': 0,
        'caller': 'build_court_count_query',
    }
    if group:
        params.update({
            'group': 'true',
            'group.ngroups': 'true',
            'group.field': 'docket_id',
            'group.limit': '0',
            'group.facet': 'true',
        })
    return params<|MERGE_RESOLUTION|>--- conflicted
+++ resolved
@@ -7,11 +7,7 @@
 
 from cl.citations.find_citations import get_citations
 from cl.citations.match_citations import match_citation
-<<<<<<< HEAD
-from cl.recommendations.search import handle_related_query
-=======
 from cl.search.forms import SearchForm
->>>>>>> 19b215cf
 from cl.search.models import Court
 
 boosts = {
@@ -661,7 +657,6 @@
     add_highlighting(main_params, cd, highlight)
     add_filter_queries(main_params, cd)
     add_grouping(main_params, cd, group)
-    handle_related_query(main_params)
 
     print_params(main_params)
     return main_params
